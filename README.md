--- conflicted
+++ resolved
@@ -1,35 +1,6 @@
 # pero-ocr
-<<<<<<< HEAD
-The package provides a full OCR pipeline including text paragraph detection, text line detection, text transcription, and text refinement using a language model.
-The package can be used as a command line application or as a python package which provides a document processing class and a class which represents document page content.
-
-The layout analysis uses segmentation-style fully convolutional networks with hand-coded post-processing as described in 
-
-> Kodym, O. and Hradiš, M. TG2: text-guided transformer GAN for restoring document readability and perceived quality. IJDAR (2021). [arxiv](https://arxiv.org/abs/2102.11838v1)
-
-
-Visual OCR models are trained using CTC and they combine convolutional networks with recurrent layers and special Transcription Style Blocks with allow the network to learn different transcription styles and switch between them during inference.
-
-> Kohút, J. and Hradiš, M. TS-Net: OCR Trained to Switch Between Text Transcription Styles. ICDAR 2021.  [arxiv](https://arxiv.org/abs/2103.05489)
-
-
-Language models are fairly standard charaacter-level autoregressive recurrent networks. The code provides an efficient implementation of beam serch on the probabilities from an OCR model and the probabilities from a language model.
-
-## Please cite
-If you use pero-ocr, please cite:
-
-> Kodym, O. and Hradiš, M. TG2: text-guided transformer GAN for restoring document readability and perceived quality. IJDAR (2021).
-
-> Kodym, O. and Hradiš, M. Page Layout Analysis System for Unconstrained Historic Documents. ICDAR, 2021.
-
-> Kišš, M., Beneš, K., and Hradiš, M. AT-ST: Self-Training Adaptation Strategy for OCR in Domains with Limited Transcriptions. ICDAR, 2021.
-
-> Kohút, J. and Hradiš, M. TS-Net: OCR Trained to Switch Between Text Transcription Styles. ICDAR, 2021.
-
-=======
 The package provides a full OCR pipeline including text paragraph detection,  text line detection, text transcription, and text refinement using a language model.
 The package can be used as a command line application or as a python package which provides a document processing class and a class which represents document page content.
->>>>>>> 8908759f
 
 
 ## Please cite
@@ -38,7 +9,6 @@
 * O Kodym, M Hradiš: Page Layout Analysis System for Unconstrained Historic Documents. ICDAR, 2021.
 * M Kišš, K Beneš, M Hradiš: AT-ST: Self-Training Adaptation Strategy for OCR in Domains with Limited Transcriptions. ICDAR, 2021.
 * J Kohút, M Hradiš: TS-Net: OCR Trained to Switch Between Text Transcription Styles. ICDAR, 2021.
-
 
 ## Running stuff
 Scripts (as well as tests) assume that it is possible to import ``pero_ocr`` and its components.
@@ -59,30 +29,15 @@
 python setup.py develop --uninstall
 ```
 
-## Processing documents from command line
-The package provides command line tool (user_scripts/parse_folder.py.) which can be used to process images. Simple way how to process directory with images is:
-```
-python user_scripts/parse_folder.py -c PATH_TO_config_file_for_OCR_ENGINE.ini -i path_to_image_directory --output-xml-path PATH_TO_OUTPUT_DIRECTORY
-```
-
 ## Available models
 General layout analysis (printed and handwritten) with european printed OCR specialized to czech newspapers can be [downloaded here](https://www.fit.vut.cz/~ihradis/pero/pero_eu_cz_print_newspapers_2020-10-09.tar.gz). The OCR engine is suitable for most european printed documents. It is specialized for low-quality czech newspapers digitized from microfilms, but it provides very good results for almast all types of printed documents in most languages. If you are interested in processing printed fraktur fonts, handwritten documents or medieval manuscripts, feel free to contact the authors. The newest OCR engines are available at [pero-ocr.fit.vutbr.cz](https://pero-ocr.fit.vutbr.cz). OCR engines are available also through API runing at [pero-ocr.fit.vutbr.cz/api](https://pero-ocr.fit.vutbr.cz/api), [github repository](https://github.com/DCGM/pero-ocr-api).
 
-<<<<<<< HEAD
-## Using the python package
-The package provides two main classes: 
-
-1. PageLayout which represents page content, can be exported to PAGE XML, ALTO XML, text and rendered (and also loded from PAGE XML), 
-2. PageParser which can load OCR engine from a configuration file and process images. 
-
-A basic example how to load an OCR engine, process an image, export results and render the layou follows:
-=======
 ## Command line application
 A command line application is ./user_scripts/parse_folder.py. It is able to process images in a directory using an OCR engine. It can render detected lines in an image and provide document content in Page XML and ALTO XML formats. Additionally, it is able to crop all text lines as rectangular regions of normalized size and save them into separate image files.
 
 ## Integration of the pero-ocr python module
 This example shows how to directly use the OCR pipeline provided by pero-ocr package. This shows how to integrate pero-ocr into other applications. Class PageLayout represents content of a single document page and can be loaded from Page XMl and exported to Page XML and ALTO XML formats. The OCR pipeline is represented by the PageParser class.
->>>>>>> 8908759f
+
 ```
 import os
 import configparser
@@ -100,37 +55,6 @@
 # inside the config file.
 Page_parser = PageParser(config, 
     config_path=os.path.dirname(config_path))
-<<<<<<< HEAD
-
-# Read the document page image.
-input_image_path = "page_image.jpg"
-image = cv2.imread(input_image_path, 1)
-
-# Init empty page content. 
-# This object will be updated by the ocr pipeline. id can be any string and it is used to identify the page.
-page_layout = PageLayout(id=input_image_path,
-     page_size=(image.shape[0], image.shape[1]))
-
-# Process the image by the OCR pipeline
-page_layout = page_parser.process_page(input_image_path, page_layout)
-
-page_layout.to_pagexml('output_page.xml') # Save results as Page XML.
-page_layout.to_altoxml('output_ALTO.xml') # Save results as ALTO XML.
-
-# Render detected text regions and text lines into the image and
-# save it into a file.
-page_layout.render_to_image(image) 
-cv2.imwrite('page_image_render.jpg')
-
-# Save each cropped text line in a separate .jpg file.
-for region in page_layout.regions:
-  for line in region.lines:
-     cv2.imwrite(f'file_id-{line.id}.jpg', line.crop.astype(np.uint8))
-```
-
-
-## Developing & Contributing
-=======
 
 # Read the document page image.
 input_image_path = "page_image.jpg"
@@ -160,7 +84,6 @@
 
 
 ## Contributing
->>>>>>> 8908759f
 Working changes are expected to happen on `develop` branch, so if you plan to contribute, you better check it out right during cloning:
 
 ```
