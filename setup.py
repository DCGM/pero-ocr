--- conflicted
+++ resolved
@@ -16,11 +16,6 @@
         'pero_ocr',
         'pero_ocr/decoding',
         'pero_ocr/document_ocr',
-<<<<<<< HEAD
-        'pero_ocr/layout_engines',
-        'pero_ocr/line_engine',
-=======
->>>>>>> 30889ac8
         'pero_ocr/ocr_engine',
         'pero_ocr/layout_engines',
     ],
