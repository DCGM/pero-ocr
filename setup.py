#!/usr/bin/env python3

from setuptools import setup


def get_long_desc():
    with open('README.md') as f:
        return f.read()


setup(
    name='pero-ocr',
    version='0.5',
    python_requires='>=3.6',
    packages=[
        'pero_ocr',
        'pero_ocr/decoding',
        'pero_ocr/document_ocr',
        'pero_ocr/ocr_engine',
        'pero_ocr/layout_engines',
    ],
    install_requires=[
        'numpy',
        'opencv-python',
        'lxml',
        'scipy',
        'numba',
        'torch>=1.4',
        'brnolm>=0.1.1',
        'scikit-learn',
        'scikit-image',
<<<<<<< HEAD
=======
        'tensorflow-gpu==1.15',
>>>>>>> 8908759f
        'shapely',
        'safe-gpu',
        'pyamg',
        'imgaug',
        'arabic_reshaper',
    ],
    classifiers=[
        "Programming Language :: Python :: 3",
        "License :: OSI Approved :: BSD License",
        "Operating System :: OS Independent",
    ],
    url='https://github.com/DCGM/pero-ocr',
    description='Toolkit for advanced OCR of poor quality documents',
    long_description=get_long_desc(),
    long_description_content_type='text/markdown',
    author='Karel Benes',
    author_email='ibenes@fit.vutbr.cz',
)<|MERGE_RESOLUTION|>--- conflicted
+++ resolved
@@ -29,10 +29,7 @@
         'brnolm>=0.1.1',
         'scikit-learn',
         'scikit-image',
-<<<<<<< HEAD
-=======
         'tensorflow-gpu==1.15',
->>>>>>> 8908759f
         'shapely',
         'safe-gpu',
         'pyamg',
