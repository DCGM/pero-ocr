#!/usr/bin/env python3
# -*- coding: utf-8 -*-

import numpy as np
import os
import configparser
import argparse
import cv2
import logging
import logging.handlers
import re
from typing import Set, List, Optional
import traceback
import sys
import time
from multiprocessing import Pool

import torch
from safe_gpu import safe_gpu

from pero_ocr import utils  # noqa: F401 -- there is code executed upon import here.
from pero_ocr.core.layout import PageLayout, ALTOVersion
from pero_ocr.document_ocr.page_parser import PageParser


def parse_arguments():
    parser = argparse.ArgumentParser()
    parser.add_argument('-c', '--config', required=True, help='Path to input config file.')
    parser.add_argument('-s', '--skip-processed', action='store_true', required=False,
                        help='If set, already processed files are skipped.')
    parser.add_argument('-i', '--input-image-path', help='')
    parser.add_argument('-x', '--input-xml-path', help='')
    parser.add_argument('--input-logit-path', help='')
    parser.add_argument('--output-xml-path', help='')
    parser.add_argument('--output-render-path', help='')
    parser.add_argument('--output-render-category', default=False, action='store_true',
                        help='Render category tags for every non-text region.')
    parser.add_argument('--output-line-path', help='')
    parser.add_argument('--output-logit-path', help='')
    parser.add_argument('--output-alto-path', help='')
    parser.add_argument('--output-transcriptions-file-path', help='')
    parser.add_argument('--skipp-missing-xml', action='store_true', help='Skipp images which have missing xml.')

    parser.add_argument('--word-splitters', default=None, type=str, help='Word splitters for ALTO XML export.')

    parser.add_argument('--device', choices=["gpu", "cpu"], default="gpu")
    parser.add_argument('--gpu-id', type=int, default=None, help='If set, the computation runs of the specified GPU, otherwise safe-gpu is used to allocate first unused GPU.')

    parser.add_argument('--process-count', type=int, default=1, help='Number of parallel processes (this works mostly only for line cropping and it probably fails and crashes for most other uses cases).')

    parser.add_argument('--alto-v4', action='store_true', help='If set, the output ALTO XML will be in version 4.')
    args = parser.parse_args()
    return args


def setup_logging(config):
    level = config.get('LOGGING_LEVEL', fallback='WARNING')
    level = logging.getLevelName(level)

    logging.basicConfig(format='[%(levelname)s] %(asctime)s - %(name)s - %(message)s', level=level)

    logger = logging.getLogger('pero_ocr')
    logger.setLevel(level)


def get_value_or_none(config, section, key, getboolean: bool = False):
    if config.has_option(section, key):
        if getboolean:
            value = config.getboolean(section, key)
        else:
            value = config[section][key]
    else:
        value = None
    return value


def create_dir_if_not_exists(path):
    if not os.path.exists(path):
        os.makedirs(path)


def load_already_processed_files_in_directory(directory: Optional[str]) -> Set[str]:
    already_processed = set()

    if directory is not None:
        file_pattern = r"(.+?)(\.logits|\.xml|\.jpg)"
        regex = re.compile(file_pattern)

        for file in os.listdir(directory):
            matched = regex.match(file)
            if matched:
                already_processed.add(matched.groups()[0])

    return already_processed


def load_already_processed_files(directories: List[Optional[str]]) -> Set[str]:
    already_processed = set()
    first = True

    for directory in directories:
        if directory is not None:
            files = load_already_processed_files_in_directory(directory)

            if first:
                already_processed = files
                first = False
            else:
                already_processed = already_processed.intersection(files)

    return already_processed


def get_device(device, gpu_index=None, logger=None):
    if gpu_index is None:
        if device == "gpu":
            safe_gpu.claim_gpus(logger=logger)
            torch_device = torch.device("cuda")
        else:
            torch_device = torch.device("cpu")
    else:
        torch_device = torch.device(f"cuda:{gpu_index}")

    return torch_device


class LMDB_writer(object):
    def __init__(self, path):
        import lmdb
        gb100 = 100000000000
        self.env_out = lmdb.open(path, map_size=gb100)

    def __call__(self, page_layout: PageLayout, file_id):
        all_lines = list(page_layout.lines_iterator())
        all_lines = sorted(all_lines, key=lambda x: x.id)
        records_to_write = {}
        for line in all_lines:
            if line.transcription:
                key = f'{file_id}-{line.id}.jpg'
                img = cv2.imencode('.jpg', line.crop.astype(np.uint8), [int(cv2.IMWRITE_JPEG_QUALITY), 95])[1].tobytes()
                records_to_write[key] = img

        with self.env_out.begin(write=True) as txn_out:
            c_out = txn_out.cursor()
            for key in records_to_write:
                c_out.put(key.encode(), records_to_write[key])


class Computator:
    def __init__(self, page_parser, input_image_path, input_xml_path, input_logit_path, output_render_path,
<<<<<<< HEAD
                 output_render_category, output_logit_path, output_alto_path, output_xml_path, output_line_path, alto_version):
=======
                 output_render_category, output_logit_path, output_alto_path, output_xml_path, output_line_path,
                 word_splitters=None):
>>>>>>> 4319a478
        self.page_parser = page_parser
        self.input_image_path = input_image_path
        self.input_xml_path = input_xml_path
        self.input_logit_path = input_logit_path
        self.output_render_path = output_render_path
        self.output_render_category = output_render_category
        self.output_logit_path = output_logit_path
        self.output_alto_path = output_alto_path
        self.output_xml_path = output_xml_path
        self.output_line_path = output_line_path
<<<<<<< HEAD
        self.alto_version = alto_version
=======
        self.word_splitters = word_splitters
>>>>>>> 4319a478

    def __call__(self, image_file_name, file_id, index, ids_count):
        print(f"Processing {file_id}")
        t1 = time.time()
        annotations = []
        try:
            if self.input_image_path is not None:
                image = cv2.imread(os.path.join(self.input_image_path, image_file_name), 1)
                if image is None:
                    raise Exception(f'Unable to read image "{os.path.join(self.input_image_path, image_file_name)}"')
            else:
                image = None

            if self.input_xml_path:
                page_layout = PageLayout(file=os.path.join(self.input_xml_path, file_id + '.xml'))
            else:
                page_layout = PageLayout(id=file_id, page_size=(image.shape[0], image.shape[1]))

            if self.input_logit_path is not None:
                page_layout.load_logits(os.path.join(self.input_logit_path, file_id + '.logits'))

            page_layout = self.page_parser.process_page(image, page_layout)

            if self.output_xml_path is not None:
                page_layout.to_pagexml(
                    os.path.join(self.output_xml_path, file_id + '.xml'))

            if self.output_render_path is not None:
                page_layout.render_to_image(image, render_category=self.output_render_category)
                render_file = str(os.path.join(self.output_render_path, file_id + '.jpg'))
                cv2.imwrite(render_file, image, [int(cv2.IMWRITE_JPEG_QUALITY), 70])

            if self.output_logit_path is not None:
                page_layout.save_logits(os.path.join(self.output_logit_path, file_id + '.logits'))

            if self.output_alto_path is not None:
<<<<<<< HEAD
                page_layout.to_altoxml(os.path.join(self.output_alto_path, file_id + '.xml'), version=self.alto_version)
=======
                page_layout.to_altoxml(os.path.join(self.output_alto_path, file_id + '.xml'),
                                       word_splitters=self.word_splitters)
>>>>>>> 4319a478

            if self.output_line_path is not None and page_layout is not None:
                if 'lmdb' in self.output_line_path:
                    lmdb_writer = LMDB_writer(self.output_line_path)
                    lmdb_writer(page_layout, file_id)
                else:
                    for region in page_layout.regions:
                        for line in region.lines:
                            cv2.imwrite(
                                os.path.join(self.output_line_path, f'{file_id}-{line.id}.jpg'),
                                line.crop.astype(np.uint8),
                                [int(cv2.IMWRITE_JPEG_QUALITY), 98])

            all_lines = list(page_layout.lines_iterator())
            all_lines = sorted(all_lines, key=lambda x: x.id)
            annotations = []
            for line in all_lines:
                if line.transcription:
                    key = f'{file_id}-{line.id}.jpg'
                    annotations.append(key + " " + line.transcription)

        except KeyboardInterrupt:
            traceback.print_exc()
            print('Terminated by user.')
            sys.exit()
        except Exception as e:
            print(f'ERROR: Failed to process file {file_id}.')
            print(e)
            traceback.print_exc()
        print("DONE {current}/{total} ({percentage:.2f} %) [id: {file_id}] Time:{time:.2f}".format(
            current=index + 1, total=ids_count, percentage=(index + 1) / ids_count * 100,
            file_id=file_id, time=time.time() - t1))

        return annotations


def main():
    # initialize some parameters
    args = parse_arguments()
    config_path = args.config
    skip_already_processed_files = args.skip_processed

    if not os.path.isfile(config_path):
        print(f'ERROR: Config file does not exist: "{config_path}".')
        exit(-1)

    config = configparser.ConfigParser()
    config.read(config_path)

    if 'PARSE_FOLDER' not in config:
        config.add_section('PARSE_FOLDER')

    if args.input_image_path is not None:
        config['PARSE_FOLDER']['INPUT_IMAGE_PATH'] = args.input_image_path
    if args.input_xml_path is not None:
        config['PARSE_FOLDER']['INPUT_XML_PATH'] = args.input_xml_path
    if args.input_logit_path is not None:
        config['PARSE_FOLDER']['INPUT_LOGIT_PATH'] = args.input_logit_path
    if args.output_xml_path is not None:
        config['PARSE_FOLDER']['OUTPUT_XML_PATH'] = args.output_xml_path
    if args.output_render_path is not None:
        config['PARSE_FOLDER']['OUTPUT_RENDER_PATH'] = args.output_render_path
    if args.output_render_category is not None:
        config['PARSE_FOLDER']['OUTPUT_RENDER_CATEGORY'] = 'yes' if args.output_render_category else 'no'
    if args.output_line_path is not None:
        config['PARSE_FOLDER']['OUTPUT_LINE_PATH'] = args.output_line_path
    if args.output_logit_path is not None:
        config['PARSE_FOLDER']['OUTPUT_LOGIT_PATH'] = args.output_logit_path
    if args.output_alto_path is not None:
        config['PARSE_FOLDER']['OUTPUT_ALTO_PATH'] = args.output_alto_path

    setup_logging(config['PARSE_FOLDER'])
    logger = logging.getLogger()

    device = get_device(args.device, args.gpu_id, logger)

    page_parser = PageParser(config, config_path=os.path.dirname(config_path), device=device)

    input_image_path = get_value_or_none(config, 'PARSE_FOLDER', 'INPUT_IMAGE_PATH')
    input_xml_path = get_value_or_none(config, 'PARSE_FOLDER', 'INPUT_XML_PATH')
    input_logit_path = get_value_or_none(config, 'PARSE_FOLDER', 'INPUT_LOGIT_PATH')

    output_render_path = get_value_or_none(config, 'PARSE_FOLDER', 'OUTPUT_RENDER_PATH')
    output_render_category = get_value_or_none(config, 'PARSE_FOLDER', 'OUTPUT_RENDER_CATEGORY', True)
    output_line_path = get_value_or_none(config, 'PARSE_FOLDER', 'OUTPUT_LINE_PATH')
    output_xml_path = get_value_or_none(config, 'PARSE_FOLDER', 'OUTPUT_XML_PATH')
    output_logit_path = get_value_or_none(config, 'PARSE_FOLDER', 'OUTPUT_LOGIT_PATH')
    output_alto_path = get_value_or_none(config, 'PARSE_FOLDER', 'OUTPUT_ALTO_PATH')

    if not page_parser.provides_ctc_logits and not input_logit_path and output_alto_path:
        logging.error(f'Cannot create ALTO with current PageParser (transformer outputs are incompatible)')
        sys.exit(2)

    if not page_parser.provides_ctc_logits and output_logit_path:
        logging.error(f'Cannot store logits with current PageParser (transformer outputs are incompatible)')
        sys.exit(2)

    if output_render_path is not None:
        create_dir_if_not_exists(output_render_path)
    if output_line_path is not None:
        create_dir_if_not_exists(output_line_path)
    if output_xml_path is not None:
        create_dir_if_not_exists(output_xml_path)
    if output_logit_path is not None:
        create_dir_if_not_exists(output_logit_path)
    if output_alto_path is not None:
        create_dir_if_not_exists(output_alto_path)

    if input_logit_path is not None and input_xml_path is None:
        input_logit_path = None
        logger.warning('Logit path specified and Page XML path not specified. Logits will be ignored.')

    if input_image_path is not None:
        logger.info(f'Reading images from {input_image_path}.')
        ignored_extensions = ['', '.xml', '.logits']
        images_to_process = [f for f in os.listdir(input_image_path) if
                             os.path.splitext(f)[1].lower() not in ignored_extensions]
        images_to_process = sorted(images_to_process)
        ids_to_process = [os.path.splitext(os.path.basename(file))[0] for file in images_to_process]
    elif input_xml_path is not None:
        logger.info(f'Reading page xml from {input_xml_path}')
        xml_to_process = [f for f in os.listdir(input_xml_path) if
                          os.path.splitext(f)[1] == '.xml']
        images_to_process = [None] * len(xml_to_process)
        ids_to_process = [os.path.splitext(os.path.basename(file))[0] for file in xml_to_process]
    else:
        raise Exception(
            f'Either INPUT_IMAGE_PATH or INPUT_XML_PATH has to be specified. Both are missing in {config_path}.')

    if skip_already_processed_files:
        # Files already processed are skipped. File is considered as already processed when file with appropriate
        # extension is found in all required output directories. If any of the output paths is set to 'None'
        # (i.e. the output is not required) than this directory is omitted.
        already_processed_files = load_already_processed_files([output_xml_path, output_logit_path, output_render_path])
        if len(already_processed_files) > 0:
            logger.info(f"Already processed {len(already_processed_files)} file(s).")

            images_to_process = [image for id, image in zip(ids_to_process, images_to_process) if id not in already_processed_files]
            ids_to_process = [id for id in ids_to_process if id not in already_processed_files]

    if input_xml_path and args.skipp_missing_xml:
        filtered_ids_to_process = []
        filtered_images_to_process = []
        for file_id, image_file_name in zip(ids_to_process, images_to_process):
            file_path = os.path.join(input_xml_path, file_id + '.xml')
            if os.path.exists(file_path):
                filtered_ids_to_process.append(file_id)
                filtered_images_to_process.append(image_file_name)
        ids_to_process = filtered_ids_to_process
        images_to_process = filtered_images_to_process

<<<<<<< HEAD
    alto_version = ALTOVersion.ALTO_v4_4 if args.alto_v4 else ALTOVersion.ALTO_v2_x

    computator = Computator(page_parser, input_image_path, input_xml_path, input_logit_path, output_render_path,
                            output_render_category, output_logit_path, output_alto_path, output_xml_path,
                            output_line_path, alto_version)
=======
    word_splitters = set(list(args.word_splitters)) if args.word_splitters else None

    computator = Computator(page_parser, input_image_path, input_xml_path, input_logit_path, output_render_path,
                            output_render_category, output_logit_path, output_alto_path, output_xml_path,
                            output_line_path, word_splitters=word_splitters)
>>>>>>> 4319a478

    t_start = time.time()
    results = []
    if args.process_count > 1:
        with Pool(processes=args.process_count) as pool:
            tasks = []
            for index, (file_id, image_file_name) in enumerate(zip(ids_to_process, images_to_process)):
                tasks.append((image_file_name, file_id, index, len(ids_to_process)))
            results = pool.starmap(computator, tasks)
    else:
        for index, (file_id, image_file_name) in enumerate(zip(ids_to_process, images_to_process)):
            results.append(computator(image_file_name, file_id, index, len(ids_to_process)))

    if args.output_transcriptions_file_path is not None:
        with open(args.output_transcriptions_file_path, 'w') as f:
            for page_lines in results:
                print('\n'.join(page_lines), file=f)

    if page_parser.decoder:
        logger.info(page_parser.decoder.decoding_summary())
    logger.info(f'AVERAGE PROCESSING TIME {(time.time() - t_start) / len(ids_to_process)}')


if __name__ == "__main__":
    main()<|MERGE_RESOLUTION|>--- conflicted
+++ resolved
@@ -148,12 +148,8 @@
 
 class Computator:
     def __init__(self, page_parser, input_image_path, input_xml_path, input_logit_path, output_render_path,
-<<<<<<< HEAD
-                 output_render_category, output_logit_path, output_alto_path, output_xml_path, output_line_path, alto_version):
-=======
                  output_render_category, output_logit_path, output_alto_path, output_xml_path, output_line_path,
-                 word_splitters=None):
->>>>>>> 4319a478
+                 word_splitters=None, alto_version=ALTOVersion.ALTO_v2_x):
         self.page_parser = page_parser
         self.input_image_path = input_image_path
         self.input_xml_path = input_xml_path
@@ -164,11 +160,8 @@
         self.output_alto_path = output_alto_path
         self.output_xml_path = output_xml_path
         self.output_line_path = output_line_path
-<<<<<<< HEAD
+        self.word_splitters = word_splitters
         self.alto_version = alto_version
-=======
-        self.word_splitters = word_splitters
->>>>>>> 4319a478
 
     def __call__(self, image_file_name, file_id, index, ids_count):
         print(f"Processing {file_id}")
@@ -205,12 +198,8 @@
                 page_layout.save_logits(os.path.join(self.output_logit_path, file_id + '.logits'))
 
             if self.output_alto_path is not None:
-<<<<<<< HEAD
-                page_layout.to_altoxml(os.path.join(self.output_alto_path, file_id + '.xml'), version=self.alto_version)
-=======
                 page_layout.to_altoxml(os.path.join(self.output_alto_path, file_id + '.xml'),
-                                       word_splitters=self.word_splitters)
->>>>>>> 4319a478
+                                       word_splitters=self.word_splitters, version=self.alto_version)
 
             if self.output_line_path is not None and page_layout is not None:
                 if 'lmdb' in self.output_line_path:
@@ -362,19 +351,12 @@
         ids_to_process = filtered_ids_to_process
         images_to_process = filtered_images_to_process
 
-<<<<<<< HEAD
     alto_version = ALTOVersion.ALTO_v4_4 if args.alto_v4 else ALTOVersion.ALTO_v2_x
+    word_splitters = set(list(args.word_splitters)) if args.word_splitters else None
 
     computator = Computator(page_parser, input_image_path, input_xml_path, input_logit_path, output_render_path,
                             output_render_category, output_logit_path, output_alto_path, output_xml_path,
-                            output_line_path, alto_version)
-=======
-    word_splitters = set(list(args.word_splitters)) if args.word_splitters else None
-
-    computator = Computator(page_parser, input_image_path, input_xml_path, input_logit_path, output_render_path,
-                            output_render_category, output_logit_path, output_alto_path, output_xml_path,
-                            output_line_path, word_splitters=word_splitters)
->>>>>>> 4319a478
+                            output_line_path, word_splitters=word_splitters, alto_version=alto_version)
 
     t_start = time.time()
     results = []
