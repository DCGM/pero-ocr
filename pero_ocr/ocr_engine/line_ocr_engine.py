--- conflicted
+++ resolved
@@ -14,11 +14,7 @@
 
 
 class BaseEngineLineOCR(object):
-<<<<<<< HEAD
-    def __init__(self, json_def, device, batch_size=8, model_type="ctc", substitute_output_atomic: bool = True):
-=======
-    def __init__(self, json_def, device, batch_size=32, model_type="ctc"):
->>>>>>> 1f270138
+    def __init__(self, json_def, device, batch_size=32, model_type="ctc", substitute_output_atomic: bool = True):
         with open(json_def, 'r', encoding='utf8') as f:
             self.config = json.load(f)
 
