--- conflicted
+++ resolved
@@ -630,12 +630,8 @@
 
 
 class PageLayout(object):
-<<<<<<< HEAD
-    def __init__(self, id: str = None, page_size: list[int, int] = (0, 0),
+    def __init__(self, id: str = None, page_size: List[Tuple[int]] = (0, 0), 
                  pagexml_file: str = None, altoxml_file: str = None):
-=======
-    def __init__(self, id: str = None, page_size: List[Tuple[int]] = (0, 0), file: str = None):
->>>>>>> 9dcd33f2
         self.id = id
         self.page_size = page_size  # (height, width)
         self.regions: List[RegionLayout] = []
