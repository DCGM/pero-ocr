import logging
import re
import pickle
import json
from io import BytesIO
from datetime import datetime, timezone
from enum import Enum
<<<<<<< HEAD
from typing import Optional, Union
import unicodedata
=======
from typing import Optional, Union, List, Tuple
>>>>>>> 1f270138

import numpy as np
import lxml.etree as ET
import cv2
from shapely.geometry import LineString, Polygon
import scipy

from pero_ocr.core.crop_engine import EngineLineCropper
from pero_ocr.core.force_alignment import align_text
from pero_ocr.core.confidence_estimation import get_line_confidence
from pero_ocr.core.arabic_helper import ArabicHelper

Num = Union[int, float]


logger = logging.getLogger(__name__)


class PAGEVersion(Enum):
    PAGE_2019_07_15 = 1
    PAGE_2013_07_15 = 2


def log_softmax(x):
    a = np.logaddexp.reduce(x, axis=1)[:, np.newaxis]
    return x - a


def export_id(id, validate_change_id):
    return 'id_' + id if validate_change_id else id


class TextLine(object):
    def __init__(self, id: str = None,
                 baseline: Optional[np.ndarray] = None,
                 polygon: Optional[np.ndarray] = None,
                 heights: Optional[np.ndarray] = None,
                 transcription: Optional[str] = None,
                 logits: Optional[Union[scipy.sparse.csc_matrix, np.ndarray]] = None,
                 crop: Optional[np.ndarray] = None,
                 characters: Optional[List[str]] = None,
                 logit_coords: Optional[Union[List[Tuple[int]], List[Tuple[None]]]] = None,
                 transcription_confidence: Optional[Num] = None,
                 index: Optional[int] = None,
                 category: Optional[str] = None):
        self.id = id
        self.index = index
        self.baseline = baseline
        self.polygon = polygon
        self.heights = heights
        self.transcription = transcription
        self.logits = logits
        self.crop = crop
        self.characters = characters
        self.logit_coords = logit_coords
        self.transcription_confidence = transcription_confidence
        self.category = category

    def get_dense_logits(self, zero_logit_value: int = -80):
        dense_logits = self.logits.toarray()
        dense_logits[dense_logits == 0] = zero_logit_value
        return dense_logits

    def get_full_logprobs(self, zero_logit_value: int = -80):
        dense_logits = self.get_dense_logits(zero_logit_value)
        return log_softmax(dense_logits)

    def to_pagexml(self, region_element: ET.SubElement, fallback_id: int, validate_id: bool = False):
        text_line = ET.SubElement(region_element, "TextLine")
        text_line.set("id", export_id(self.id, validate_id))
        if self.index is not None:
            text_line.set("index", f'{self.index:d}')
        else:
            text_line.set("index", f'{fallback_id:d}')
        if self.heights is not None:
            custom = {
                "heights": list(np.round(self.heights, decimals=1)),
                "category": self.category
            }
            text_line.set("custom", json.dumps(custom))

        coords = ET.SubElement(text_line, "Coords")

        if self.polygon is not None:
            points = ["{},{}".format(int(np.round(coord[0])), int(np.round(coord[1]))) for coord in
                      self.polygon]
            points = " ".join(points)
            coords.set("points", points)

        if self.baseline is not None:
            baseline_element = ET.SubElement(text_line, "Baseline")
            points = ["{},{}".format(int(np.round(coord[0])), int(np.round(coord[1]))) for coord in
                      self.baseline]
            points = " ".join(points)
            baseline_element.set("points", points)

        if self.transcription is not None:
            text_element = ET.SubElement(text_line, "TextEquiv")
            if self.transcription_confidence is not None:
                text_element.set("conf", f"{self.transcription_confidence:.3f}")
            text_element = ET.SubElement(text_element, "Unicode")
            text_element.text = self.transcription

    @classmethod
    def from_pagexml(cls, line_element: ET.SubElement, schema, fallback_index: int):
        new_textline = cls(id=line_element.attrib['id'])
        if 'custom' in line_element.attrib:
            new_textline.from_pagexml_parse_custom(line_element.attrib['custom'])

        if 'index' in line_element.attrib:
            try:
                new_textline.index = int(line_element.attrib['index'])
            except ValueError:
                pass

        if new_textline.index is None:
            new_textline.index = fallback_index

        baseline = line_element.find(schema + 'Baseline')
        if baseline is not None:
            new_textline.baseline = get_coords_form_pagexml(baseline, schema)
        else:
            logger.warning(f'Warning: Baseline is missing in TextLine. '
                           f'Skipping this line during import. Line ID: {new_textline.id}')
            return None

        textline = line_element.find(schema + 'Coords')
        if textline is not None:
            new_textline.polygon = get_coords_form_pagexml(textline, schema)

        if not new_textline.heights:
            guess_line_heights_from_polygon(new_textline, use_center=False, n=len(new_textline.baseline))

        transcription = line_element.find(schema + 'TextEquiv')
        if transcription is not None:
            t_unicode = transcription.find(schema + 'Unicode').text
            if t_unicode is None:
                t_unicode = ''
            new_textline.transcription = t_unicode
            conf = transcription.get('conf', None)
            new_textline.transcription_confidence = float(conf) if conf is not None else None
        return new_textline

    def from_pagexml_parse_custom(self, custom_str):
        try:
            custom = json.loads(custom_str)
            self.category = custom.get('category', None)
            self.heights = custom.get('heights', None)
        except json.decoder.JSONDecodeError:
            if 'heights_v2' in custom_str:
                for word in custom_str.split():
                    if 'heights_v2' in word:
                        self.heights = json.loads(word.split(":")[1])
            else:
                if re.findall("heights", custom_str):
                    heights = re.findall(r"\d+", custom_str)
                    heights_array = np.asarray([float(x) for x in heights])
                    if heights_array.shape[0] == 4:
                        heights = np.zeros(2, dtype=np.float32)
                        heights[0] = heights_array[0]
                        heights[1] = heights_array[2]
                    elif heights_array.shape[0] == 3:
                        heights = np.zeros(2, dtype=np.float32)
                        heights[0] = heights_array[1]
                        heights[1] = heights_array[2] - heights_array[0]
                    else:
                        heights = heights_array
                    self.heights = heights.tolist()

    def to_altoxml(self, text_block, arabic_helper, min_line_confidence):
        if self.transcription_confidence is not None and self.transcription_confidence < min_line_confidence:
            return

        text_line = ET.SubElement(text_block, "TextLine")
        text_line_baseline = int(np.average(np.array(self.baseline)[:, 1]))
        text_line.set("ID", f'line_{self.id}')
        text_line.set("BASELINE", str(text_line_baseline))

        text_line_height, text_line_width, text_line_vpos, text_line_hpos = get_hwvh(self.polygon)

        text_line.set("VPOS", str(int(text_line_vpos)))
        text_line.set("HPOS", str(int(text_line_hpos)))
        text_line.set("HEIGHT", str(int(text_line_height)))
        text_line.set("WIDTH", str(int(text_line_width)))

        if self.category == 'text':
            self.to_altoxml_text(text_line, arabic_helper,
                                 text_line_height, text_line_width, text_line_vpos, text_line_hpos)
        else:
            string = ET.SubElement(text_line, "String")
            string.set("CONTENT", self.transcription)

            string.set("HEIGHT", str(int(text_line_height)))
            string.set("WIDTH", str(int(text_line_width)))
            string.set("VPOS", str(int(text_line_vpos)))
            string.set("HPOS", str(int(text_line_hpos)))

            if self.transcription_confidence is not None:
                string.set("WC", str(round(self.transcription_confidence, 2)))

    def get_labels(self):
        chars = [i for i in range(len(self.characters))]
        char_to_num = dict(zip(self.characters, chars))

        blank_idx = self.logits.shape[1] - 1

        labels = []
        for item in self.transcription:
            if item in char_to_num.keys():
                if char_to_num[item] >= blank_idx:
                    labels.append(0)
                else:
                    labels.append(char_to_num[item])
            else:
                labels.append(0)
        return np.array(labels)

    def to_altoxml_text(self, text_line, arabic_helper,
                        text_line_height, text_line_width, text_line_vpos, text_line_hpos):
        arabic_line = False
        if arabic_helper.is_arabic_line(self.transcription):
            arabic_line = True

        try:
            label = self.get_labels()
            blank_idx = self.logits.shape[1] - 1

            logits = self.get_dense_logits()[self.logit_coords[0]:self.logit_coords[1]]
            logprobs = self.get_full_logprobs()[self.logit_coords[0]:self.logit_coords[1]]
            aligned_letters = align_text(-logprobs, np.array(label), blank_idx)
        except (ValueError, IndexError, TypeError) as e:
            logger.warning(f'Error: Alto export, unable to align line {self.id} due to exception: {e}.')
            self.transcription_confidence = 0.0
            average_word_width = (text_line_hpos + text_line_width) / len(self.transcription.split())
            for w, word in enumerate(self.transcription.split()):
                string = ET.SubElement(text_line, "String")
                string.set("CONTENT", word)

                string.set("HEIGHT", str(int(text_line_height)))
                string.set("WIDTH", str(int(average_word_width)))
                string.set("VPOS", str(int(text_line_vpos)))
                string.set("HPOS", str(int(text_line_hpos + (w * average_word_width))))
        else:
            crop_engine = EngineLineCropper(poly=2)
            line_coords = crop_engine.get_crop_inputs(self.baseline, self.heights, 16)
            space_idxs = [pos for pos, char in enumerate(self.transcription) if char == ' ']

            words = []
            space_idxs = [-1] + space_idxs + [len(aligned_letters)]
            for i in range(len(space_idxs[1:])):
                if space_idxs[i] != space_idxs[i + 1] - 1:
                    words.append([aligned_letters[space_idxs[i] + 1], aligned_letters[space_idxs[i + 1] - 1]])
            splitted_transcription = self.transcription.split()
            lm_const = line_coords.shape[1] / logits.shape[0]
            letter_counter = 0
            confidences = get_line_confidence(self, np.array(label), aligned_letters, logprobs)
            # if self.transcription_confidence is None:
            self.transcription_confidence = np.quantile(confidences, .50)
            for w, word in enumerate(words):
                extension = 2
                while line_coords.size > 0 and extension < 40:
                    all_x = line_coords[:,
                            max(0, int((words[w][0] - extension) * lm_const)):int((words[w][1] + extension) * lm_const),
                            0]
                    all_y = line_coords[:,
                            max(0, int((words[w][0] - extension) * lm_const)):int((words[w][1] + extension) * lm_const),
                            1]

                    if all_x.size == 0 or all_y.size == 0:
                        extension += 1
                    else:
                        break

                if line_coords.size == 0 or all_x.size == 0 or all_y.size == 0:
                    all_x = self.baseline[:, 0]
                    all_y = np.concatenate(
                        [self.baseline[:, 1] - self.heights[0], self.baseline[:, 1] + self.heights[1]])

                word_confidence = None
                if self.transcription_confidence == 1:
                    word_confidence = 1
                else:
                    if confidences.size != 0:
                        word_confidence = np.quantile(
                            confidences[letter_counter:letter_counter + len(splitted_transcription[w])], .50)

                string = ET.SubElement(text_line, "String")

                if arabic_line:
                    string.set("CONTENT", arabic_helper.label_form_to_string(splitted_transcription[w]))
                else:
                    string.set("CONTENT", splitted_transcription[w])

                string.set("HEIGHT", str(int((np.max(all_y) - np.min(all_y)))))
                string.set("WIDTH", str(int((np.max(all_x) - np.min(all_x)))))
                string.set("VPOS", str(int(np.min(all_y))))
                string.set("HPOS", str(int(np.min(all_x))))

                if word_confidence is not None:
                    string.set("WC", str(round(word_confidence, 2)))

                if w != (len(self.transcription.split()) - 1):
                    space = ET.SubElement(text_line, "SP")

                    space.set("WIDTH", str(4))
                    space.set("VPOS", str(int(np.min(all_y))))
                    space.set("HPOS", str(int(np.max(all_x))))
                letter_counter += len(splitted_transcription[w]) + 1

    @classmethod
    def from_altoxml(cls, line: ET.SubElement, schema):
        hpos = int(line.attrib['HPOS'])
        vpos = int(line.attrib['VPOS'])
        width = int(line.attrib['WIDTH'])
        height = int(line.attrib['HEIGHT'])
        baseline = int(line.attrib['BASELINE'])

        new_textline = cls(id=line.attrib['ID'],
                           baseline=np.asarray([[hpos, baseline], [hpos + width, baseline]]),
                           heights=np.asarray([height + vpos - baseline, baseline - vpos]))

        polygon = [[hpos, vpos],
                   [hpos + width, vpos],
                   [hpos + width, vpos + height],
                   [hpos, vpos + height]]
        new_textline.polygon = np.asarray(polygon)

        word = ''
        start = True
        for text in line.iter(schema + 'String'):
            if start:
                start = False
                word = word + text.get('CONTENT')
            else:
                word = word + " " + text.get('CONTENT')
        new_textline.transcription = word
        return new_textline


class RegionLayout(object):
    def __init__(self, id: str,
                 polygon: np.ndarray,
                 region_type: Optional[str] = None,
                 category: Optional[str] = None,
                 detection_confidence: Optional[float] = None):
        self.id = id  # ID string
        self.polygon = polygon  # bounding polygon
        self.region_type = region_type
<<<<<<< HEAD
        self.category = category
        self.lines: list[TextLine] = []
=======
        self.lines: List[TextLine] = []
>>>>>>> 1f270138
        self.transcription = None
        self.detection_confidence = detection_confidence

    def get_lines_of_category(self, categories: str | list):
        if isinstance(categories, str):
            categories = [categories]

        return [line for line in self.lines if line.category in categories]

    def replace_id(self, new_id):
        """Replace region ID and all IDs in TextLines which has region ID inside them."""
        for line in self.lines:
            line.id = line.id.replace(self.id, new_id)
        self.id = new_id

    def get_polygon_bounding_box(self) -> tuple[int, int, int, int]:
        """Get bounding box of region polygon which includes all polygon points.
        :return: tuple[int, int, int, int]: (x_min, y_min, x_max, y_max)
        """
        x_min = min(self.polygon[:, 0])
        x_max = max(self.polygon[:, 0])
        y_min = min(self.polygon[:, 1])
        y_max = max(self.polygon[:, 1])

        return x_min, y_min, x_max, y_max

    def to_pagexml(self, page_element: ET.SubElement, validate_id: bool = False):
        region_element = ET.SubElement(page_element, "TextRegion")
        coords = ET.SubElement(region_element, "Coords")
        region_element.set("id", export_id(self.id, validate_id))

        if self.region_type is not None:
            region_element.set("type", self.region_type)

        custom = {}
        if self.category is not None:
            custom['category'] = self.category
        if self.detection_confidence is not None:
            custom['detection_confidence'] = round(self.detection_confidence, 3)
        if len(custom) > 0:
            custom = json.dumps(custom)
            region_element.set("custom", custom)

        points = ["{},{}".format(int(np.round(coord[0])), int(np.round(coord[1]))) for coord in self.polygon]
        points = " ".join(points)
        coords.set("points", points)
        if self.transcription is not None:
            text_element = ET.SubElement(region_element, "TextEquiv")
            text_element = ET.SubElement(text_element, "Unicode")
            text_element.text = self.transcription

        for i, line in enumerate(self.lines):
            line.to_pagexml(region_element, fallback_id=i, validate_id=validate_id)

        return region_element

    @classmethod
    def from_pagexml(cls, region_element: ET.SubElement, schema):
        coords_element = region_element.find(schema + 'Coords')
        region_coords = get_coords_form_pagexml(coords_element, schema)

        region_type = None
        if "type" in region_element.attrib:
            region_type = region_element.attrib["type"]

        category = None
        detection_confidence = None
        if "custom" in region_element.attrib:
            custom = json.loads(region_element.attrib["custom"])
            category = custom.get('category', None)
            detection_confidence = custom.get('detection_confidence', None)

        layout_region = cls(region_element.attrib['id'], region_coords, region_type,
                            category=category,
                            detection_confidence=detection_confidence)

        transcription = region_element.find(schema + 'TextEquiv')
        if transcription is not None:
            layout_region.transcription = transcription.find(schema + 'Unicode').text
            if layout_region.transcription is None:
                layout_region.transcription = ''

        for i, line in enumerate(region_element.iter(schema + 'TextLine')):
            new_textline = TextLine.from_pagexml(line, schema, fallback_index=i)
            if new_textline is not None:
                layout_region.lines.append(new_textline)

        return layout_region

    def to_altoxml(self, print_space, arabic_helper, min_line_confidence, print_space_coords: (int, int, int, int)
                   ) -> (int, int, int, int):
        print_space_height, print_space_width, print_space_vpos, print_space_hpos = print_space_coords

        text_block = ET.SubElement(print_space, "TextBlock")
        text_block.set("ID", 'block_{}'.format(self.id))

        text_block_height, text_block_width, text_block_vpos, text_block_hpos = get_hwvh(self.polygon)
        text_block.set("HEIGHT", str(int(text_block_height)))
        text_block.set("WIDTH", str(int(text_block_width)))
        text_block.set("VPOS", str(int(text_block_vpos)))
        text_block.set("HPOS", str(int(text_block_hpos)))

        print_space_height = max([print_space_vpos + print_space_height, text_block_vpos + text_block_height])
        print_space_width = max([print_space_hpos + print_space_width, text_block_hpos + text_block_width])
        print_space_vpos = min([print_space_vpos, text_block_vpos])
        print_space_hpos = min([print_space_hpos, text_block_hpos])
        print_space_height = print_space_height - print_space_vpos
        print_space_width = print_space_width - print_space_hpos

        for line in self.lines:
            if not line.transcription or line.transcription.strip() == "":
                continue
            line.to_altoxml(text_block, arabic_helper, min_line_confidence)
        return print_space_height, print_space_width, print_space_vpos, print_space_hpos

    @classmethod
    def from_altoxml(cls, text_block: ET.SubElement, schema):
        region_coords = list()
        region_coords.append([int(text_block.get('HPOS')), int(text_block.get('VPOS'))])
        region_coords.append([int(text_block.get('HPOS')) + int(text_block.get('WIDTH')), int(text_block.get('VPOS'))])
        region_coords.append([int(text_block.get('HPOS')) + int(text_block.get('WIDTH')),
                              int(text_block.get('VPOS')) + int(text_block.get('HEIGHT'))])
        region_coords.append([int(text_block.get('HPOS')), int(text_block.get('VPOS')) + int(text_block.get('HEIGHT'))])

        region_layout = cls(text_block.attrib['ID'], np.asarray(region_coords).tolist())

        for line in text_block.iter(schema + 'TextLine'):
            new_textline = TextLine.from_altoxml(line, schema)
            region_layout.lines.append(new_textline)

        return region_layout


def get_coords_form_pagexml(coords_element, schema):
    if 'points' in coords_element.attrib:
        coords = points_string_to_array(coords_element.attrib['points'])
    else:
        coords = []
        for point in coords_element.findall(schema + 'Point'):
            x, y = point.attrib['x'], point.attrib['y']
            coords.append([float(x), float(y)])
        coords = np.asarray(coords)
    return coords


def guess_line_heights_from_polygon(text_line: TextLine, use_center: bool = False, n: int = 10, interpolate=False):
    '''
    Guess line heights for line if missing (e.g. import from Transkribus).
    Heights are computed from polygon intersection with baseline normal in the middle of baseline.
    '''
    try:
        heights_up = []
        heights_down = []
        points = []

        if use_center:
            if text_line.baseline.shape[0] % 2 == 0:
                center = (text_line.baseline[text_line.baseline.shape[0]//2 - 1] + text_line.baseline[text_line.baseline.shape[0]//2]) / 2
            else:
                center = text_line.baseline[text_line.baseline.shape[0]//2]

            points = [center]
            n -= 1

        replace = len(text_line.baseline) < n

        if interpolate:
            points_per_segment = int(n / len(text_line.baseline))

            for start_point, end_point in zip(text_line.baseline[:-1], text_line.baseline[1:]):
                points.append(np.linspace(start_point, end_point, points_per_segment, endpoint=False))

            points.append(text_line.baseline[-1])

        else:
            points += text_line.baseline[np.random.choice(text_line.baseline.shape[0], n, replace=replace), :].tolist()

        for point in points:
            heights = guess_height_at_point(text_line, point)
            if heights is None:
                continue

            up, down = heights
            heights_up.append(up)
            heights_down.append(down)

        if len(heights_up) > 0:
            height_up = np.mean(heights_up)
            height_down = np.mean(heights_down)

        else:
            height_up, height_down = guess_height_simple(text_line)

    except:
        height_up, height_down = guess_height_simple(text_line)

    text_line.heights = [height_up, height_down]


def guess_height_simple(text_line: TextLine):
    height = text_line.polygon[:, 1].max() - text_line.polygon[:, 1].min()
    return [height * 0.8, height * 0.2]


def guess_height_at_point(text_line: TextLine, point):
    direction = text_line.baseline[0] - text_line.baseline[-1]
    direction = direction[::-1]
    direction[0] = -direction[0]
    cross_line = np.stack([point - direction * 10, point + direction * 10])

    cross_line = LineString(cross_line)
    polygon = Polygon(text_line.polygon)
    intersection = polygon.intersection(cross_line)

    if type(intersection) == LineString:
        intersection = np.asarray(intersection.coords.xy).T
    else:
        return None

    if len(intersection) == 0:
        return None

    if intersection[0][1] < intersection[1][1]:
        intersection_above = intersection[0]
        intersection_below = intersection[1]
    else:
        intersection_above = intersection[1]
        intersection_below = intersection[0]

    heights = [((point - intersection_above) ** 2).sum() ** 0.5, ((point - intersection_below) ** 2).sum() ** 0.5]
    return heights


def get_reading_order(page_element, schema):
    reading_order = {}

    for reading_order_element in page_element.iter(schema + "ReadingOrder"):
        for ordered_group_element in reading_order_element.iter(schema + "OrderedGroup"):
            for indexed_region_element in ordered_group_element.iter(schema + "RegionRefIndexed"):
                region_index = int(indexed_region_element.attrib["index"])
                region_id = indexed_region_element.attrib["regionRef"]
                reading_order[region_id] = region_index

    return reading_order


class PageLayout(object):
    def __init__(self, id: str = None, page_size: List[Tuple[int]] = (0, 0), file: str = None):
        self.id = id
        self.page_size = page_size  # (height, width)
        self.regions: List[RegionLayout] = []
        self.reading_order = None

        if file is not None:
            self.from_pagexml(file)

        if self.reading_order is not None and len(self.regions) > 0:
            self.sort_regions_by_reading_order()

    def from_pagexml_string(self, pagexml_string: str):
        self.from_pagexml(BytesIO(pagexml_string.encode('utf-8')))

    def from_pagexml(self, file: Union[str, BytesIO]):
        page_tree = ET.parse(file)
        schema = element_schema(page_tree.getroot())

        page = page_tree.findall(schema + 'Page')[0]
        self.id = page.attrib['imageFilename']
        self.page_size = (int(page.attrib['imageHeight']), int(page.attrib['imageWidth']))

        self.reading_order = get_reading_order(page, schema)

        for region in page_tree.iter(schema + 'TextRegion'):
            region_layout = RegionLayout.from_pagexml(region, schema)
            self.regions.append(region_layout)

    def to_pagexml_string(self, creator: str = 'Pero OCR', validate_id: bool = False,
                          version: PAGEVersion = PAGEVersion.PAGE_2019_07_15):
        if version == PAGEVersion.PAGE_2019_07_15:
            attr_qname = ET.QName("http://www.w3.org/2001/XMLSchema-instance", "schemaLocation")
            root = ET.Element(
                'PcGts',
                {attr_qname: 'http://schema.primaresearch.org/PAGE/gts/pagecontent/2019-07-15/pagecontent.xsd'},
                nsmap={
                    None: 'http://schema.primaresearch.org/PAGE/gts/pagecontent/2019-07-15',
                    'xsi': 'http://www.w3.org/2001/XMLSchema-instance',
                    })

            metadata = ET.SubElement(root, "Metadata")
            ET.SubElement(metadata, "Creator").text = creator
            now = datetime.now(timezone.utc)
            ET.SubElement(metadata, "Created").text = now.isoformat()
            ET.SubElement(metadata, "LastChange").text = now.isoformat()

        elif version == PAGEVersion.PAGE_2013_07_15:
            root = ET.Element("PcGts")
            root.set("xmlns", "http://schema.primaresearch.org/PAGE/gts/pagecontent/2013-07-15")

        else:
            raise ValueError(f"Unknown PAGE Version: '{version}'")

        page = ET.SubElement(root, "Page")
        page.set("imageFilename", self.id)
        page.set("imageWidth", str(self.page_size[1]))
        page.set("imageHeight", str(self.page_size[0]))

        if self.reading_order is not None:
            self.sort_regions_by_reading_order()
            self.reading_order_to_pagexml(page)

        for region_layout in self.regions:
            region_layout.to_pagexml(page, validate_id=validate_id)

        return ET.tostring(root, pretty_print=True, encoding="utf-8", xml_declaration=True).decode("utf-8")

    def to_pagexml(self, file_name: str, creator: str = 'Pero OCR',
                   validate_id: bool = False, version: PAGEVersion = PAGEVersion.PAGE_2019_07_15):
        xml_string = self.to_pagexml_string(version=version, creator=creator, validate_id=validate_id)
        with open(file_name, 'w', encoding='utf-8') as out_f:
            out_f.write(xml_string)

    def to_altoxml_string(self, ocr_processing_element: ET.SubElement = None, page_uuid: str = None, min_line_confidence: float = 0):
        arabic_helper = ArabicHelper()
        NSMAP = {"xlink": 'http://www.w3.org/1999/xlink',
                 "xsi": 'http://www.w3.org/2001/XMLSchema-instance'}
        root = ET.Element("alto", nsmap=NSMAP)
        root.set("xmlns", "http://www.loc.gov/standards/alto/ns-v2#")

        description = ET.SubElement(root, "Description")
        measurement_unit = ET.SubElement(description, "MeasurementUnit")
        measurement_unit.text = "pixel"
        source_image_information = ET.SubElement(description, "sourceImageInformation")
        file_name = ET.SubElement(source_image_information, "fileName")
        file_name.text = self.id
        if ocr_processing_element is not None:
            description.append(ocr_processing_element)
        else:
            ocr_processing_element = create_ocr_processing_element()
            description.append(ocr_processing_element)
        layout = ET.SubElement(root, "Layout")
        page = ET.SubElement(layout, "Page")
        if page_uuid is not None:
            page.set("ID", "id_" + page_uuid)
        else:
            page.set("ID", "id_" + re.sub('[!\"#$%&\'()*+,/:;<=>?@[\\]^`{|}~ ]', '_', self.id))
        page.set("PHYSICAL_IMG_NR", str(1))
        page.set("HEIGHT", str(self.page_size[0]))
        page.set("WIDTH", str(self.page_size[1]))

        top_margin = ET.SubElement(page, "TopMargin")
        left_margin = ET.SubElement(page, "LeftMargin")
        right_margin = ET.SubElement(page, "RightMargin")
        bottom_margin = ET.SubElement(page, "BottomMargin")
        print_space = ET.SubElement(page, "PrintSpace")

        print_space_height = 0
        print_space_width = 0
        print_space_vpos = self.page_size[0]
        print_space_hpos = self.page_size[1]
        print_space_coords = (print_space_height, print_space_width, print_space_vpos, print_space_hpos)

        for block in self.regions:
            print_space_coords = block.to_altoxml(print_space, arabic_helper, min_line_confidence, print_space_coords)

        print_space_height, print_space_width, print_space_vpos, print_space_hpos = print_space_coords

        top_margin.set("HEIGHT", "{}" .format(int(print_space_vpos)))
        top_margin.set("WIDTH", "{}" .format(int(self.page_size[1])))
        top_margin.set("VPOS", "0")
        top_margin.set("HPOS", "0")

        left_margin.set("HEIGHT", "{}" .format(int(self.page_size[0])))
        left_margin.set("WIDTH", "{}" .format(int(print_space_hpos)))
        left_margin.set("VPOS", "0")
        left_margin.set("HPOS", "0")

        right_margin.set("HEIGHT", "{}" .format(int(self.page_size[0])))
        right_margin.set("WIDTH", "{}" .format(int(self.page_size[1] - (print_space_hpos + print_space_width))))
        right_margin.set("VPOS", "0")
        right_margin.set("HPOS", "{}" .format(int(print_space_hpos + print_space_width)))

        bottom_margin.set("HEIGHT", "{}" .format(int(self.page_size[0] - (print_space_vpos + print_space_height))))
        bottom_margin.set("WIDTH", "{}" .format(int(self.page_size[1])))
        bottom_margin.set("VPOS", "{}" .format(int(print_space_vpos + print_space_height)))
        bottom_margin.set("HPOS", "0")

        print_space.set("HEIGHT", str(int(print_space_height)))
        print_space.set("WIDTH", str(int(print_space_width)))
        print_space.set("VPOS", str(int(print_space_vpos)))
        print_space.set("HPOS", str(int(print_space_hpos)))

        return ET.tostring(root, pretty_print=True, encoding="utf-8", xml_declaration=True).decode("utf-8")

    def to_altoxml(self, file_name: str, ocr_processing_element: ET.SubElement = None, page_uuid: str = None):
        alto_string = self.to_altoxml_string(ocr_processing_element=ocr_processing_element, page_uuid=page_uuid)
        with open(file_name, 'w', encoding='utf-8') as out_f:
            out_f.write(alto_string)

    def from_altoxml_string(self, altoxml_string: str):
        self.from_altoxml(BytesIO(altoxml_string.encode('utf-8')))

    def from_altoxml(self, file: Union[str, BytesIO]):
        page_tree = ET.parse(file)
        schema = element_schema(page_tree.getroot())
        root = page_tree.getroot()

        layout = root.findall(schema + 'Layout')[0]
        page = layout.findall(schema + 'Page')[0]

        self.id = page.attrib['ID'][3:]
        self.page_size = (int(page.attrib['HEIGHT']), int(page.attrib['WIDTH']))

        print_space = page.findall(schema + 'PrintSpace')[0]
        for region in print_space.iter(schema + 'TextBlock'):
            region_layout = RegionLayout.from_altoxml(region, schema)
            self.regions.append(region_layout)

    def sort_regions_by_reading_order(self):
        self.regions = sorted(self.regions, key=lambda k: self.reading_order[k] if k in self.reading_order else float("inf"))

    def reading_order_to_pagexml(self, page_element: ET.SubElement):
        reading_order_element = ET.SubElement(page_element, "ReadingOrder")
        ordered_group_element = ET.SubElement(reading_order_element, "OrderedGroup")
        ordered_group_element.set("id", "reading_order")

        for region_id, region_index in self.reading_order.items():
            indexed_region_element = ET.SubElement(ordered_group_element, "RegionRefIndexed")
            indexed_region_element.set("regionRef", region_id)
            indexed_region_element.set("index", str(region_index))

    def _gen_logits(self, missing_line_logits_ok=False):
        """
        Generates logits as dictionary of sparse matrices
        :return: logit dictionary
        """
        logits = []
        characters = []
        logit_coords = []
        for region in self.regions:
            for line in region.lines:
                if missing_line_logits_ok and \
                        (line.logits is None or line.characters is None or line.logit_coords is None):
                    continue
                if line.logits is None:
                    raise Exception(f'Missing logits for line {line.id}.')
                if line.characters is None:
                    raise Exception(f'Missing logits mapping to characters for line {line.id}.')
                if line.logit_coords is None:
                    raise Exception(f'Missing logits coords for line {line.id}.')
            logits += [(line.id, line.logits) for line in region.lines]
            characters += [(line.id, line.characters) for line in region.lines]
            logit_coords += [(line.id, line.logit_coords) for line in region.lines]
        logits_dict = dict(logits)
        logits_dict['line_characters'] = dict(characters)
        logits_dict['logit_coords'] = dict(logit_coords)
        return logits_dict

    def save_logits(self, file_name: str, missing_line_logits_ok=False):
        """Save page logits as a pickled dictionary of sparse matrices.
        :param file_name: to pickle into.
        """
        logits_dict = self._gen_logits(missing_line_logits_ok=missing_line_logits_ok)
        with open(file_name, 'wb') as f:
            pickle.dump(logits_dict, f, protocol=4)

    def save_logits_bytes(self, missing_line_logits_ok=False):
        """
        Return page logits as pickled dictionary bytes.
        :return: pickled logits as bytes like object
        """
        logist_dict = self._gen_logits(missing_line_logits_ok=missing_line_logits_ok)
        return pickle.dumps(logist_dict, protocol=pickle.HIGHEST_PROTOCOL)

    def load_logits(self, file: str):
        """Load pagelogits as a pickled dictionary of sparse matrices.
        :param file: file name to pickle into, or already loaded bytes like object
        """
        if isinstance(file, bytes):
            logits_dict = pickle.loads(file)
        else:
            with open(file, 'rb') as f:
                logits_dict = pickle.load(f)

        if 'line_characters' in logits_dict:
            characters = logits_dict['line_characters']
        else:
            characters = dict([(k, None) for k in logits_dict])

        if 'logit_coords' in logits_dict:
            logit_coords = logits_dict['logit_coords']
        else:
            logit_coords = dict([(k, [None, None]) for k in logits_dict])

        for region in self.regions:
            for line in region.lines:
                if line.id not in logits_dict:
                    continue
                line.logits = logits_dict[line.id]
                line.characters = characters[line.id]
                line.logit_coords = logit_coords[line.id]

    def render_to_image(self, image, thickness: int = 2, circles: bool = True,
                        render_order: bool = False, render_category: bool = False):
        """Render layout into image.
        :param image: image to render layout into
        :param render_order: render region order number given by enumerate(regions) to the middle of given region
        :param render_region_id: render region id to the upper left corner of given region
        """
        for region_layout in self.regions:
            image = draw_lines(
                image,
                [line.baseline for line in region_layout.lines if line.baseline is not None], color=(0, 0, 255),
                circles=(circles, circles, False), thickness=thickness)
            image = draw_lines(
                image,
                [line.polygon for line in region_layout.lines if line.polygon is not None], color=(0, 255, 0),
                close=True, thickness=thickness)
            image = draw_lines(
                image,
                [region_layout.polygon], color=(255, 0, 0), circles=(circles, circles, circles), close=True,
                thickness=thickness)

        if render_order or render_category:
            font = cv2.FONT_HERSHEY_DUPLEX
            font_scale = 1
            font_thickness = 1

            for idx, region in enumerate(self.regions):
                min_p = region.polygon.min(axis=0)
                max_p = region.polygon.max(axis=0)

                if render_order:
                    text = f"{idx}"
                    text_w, text_h = cv2.getTextSize(text, font, font_scale, font_thickness)[0]
                    mid_x = int((min_p[0] + max_p[0]) // 2 - text_w // 2)
                    mid_y = int((min_p[1] + max_p[1]) // 2 + text_h // 2)
                    cv2.putText(image, text, (mid_x, mid_y), font, font_scale,
                                color=(0, 0, 0), thickness=font_thickness, lineType=cv2.LINE_AA)
                if render_category and region.category not in [None, 'text']:
                    text = f"{normalize_text(region.category)}"
                    text_w, text_h = cv2.getTextSize(text, font, font_scale, font_thickness)[0]
                    start_point = (int(min_p[0]), int(min_p[1]))
                    end_point = (int(min_p[0]) + text_w, int(min_p[1]) - text_h)
                    cv2.rectangle(image, start_point, end_point, color=(255, 0, 0), thickness=-1)
                    cv2.putText(image, text, start_point, font, font_scale,
                                color=(255, 255, 255), thickness=font_thickness, lineType=cv2.LINE_AA)

        return image

    def lines_iterator(self, categories: list = None):
        for region in self.regions:
            for line in region.lines:
                if not categories or line.category in categories:
                    yield line

    def get_quality(self, x: int = None, y: int = None, width: int = None, height: int = None, power: int = 6):
        bbox_confidences = []
        for b, block in enumerate(self.regions):
            for l, line in enumerate(block.lines):
                if not line.transcription:
                    continue

                chars = [i for i in range(len(line.characters))]
                char_to_num = dict(zip(line.characters, chars))

                blank_idx = line.logits.shape[1] - 1

                label = []
                for item in line.transcription:
                    if item in char_to_num.keys():
                        if char_to_num[item] >= blank_idx:
                            label.append(0)
                        else:
                            label.append(char_to_num[item])
                    else:
                        label.append(0)

                logits = line.get_dense_logits()[line.logit_coords[0]:line.logit_coords[1]]
                logprobs = line.get_full_logprobs()[line.logit_coords[0]:line.logit_coords[1]]
                try:
                    aligned_letters = align_text(-logprobs, np.array(label), blank_idx)
                except (ValueError, IndexError) as e:
                    pass
                else:
                    crop_engine = EngineLineCropper(poly=2)
                    line_coords = crop_engine.get_crop_inputs(line.baseline, line.heights, 16)
                    space_idxs = [pos for pos, char in enumerate(line.transcription) if char == ' ']

                    words = []
                    space_idxs = [-1] + space_idxs + [len(aligned_letters)]

                    only_letters = dict()
                    counter = 0
                    for i, letter in enumerate(aligned_letters):
                        if i not in space_idxs:
                            words.append([letter, letter])
                            only_letters[counter] = i
                            counter += 1

                    lm_const = line_coords.shape[1] / logits.shape[0]
                    confidences = get_line_confidence(line, np.array(label), aligned_letters, logprobs)
                    line.transcription_confidence = np.quantile(confidences, .50)
                    for w, word in enumerate(words):
                        extension = 2
                        while True:
                            all_x = line_coords[:, max(0, int((words[w][0]-extension) * lm_const)):int((words[w][1]+extension) * lm_const), 0]
                            all_y = line_coords[:, max(0, int((words[w][0]-extension) * lm_const)):int((words[w][1]+extension) * lm_const), 1]

                            if all_x.size == 0 or all_y.size == 0:
                                extension += 1
                            else:
                                break

                        vpos = int(np.min(all_y))
                        hpos = int(np.min(all_x))
                        if x and y and height and width:
                            if vpos >= y and vpos <= (y+height) and hpos >= x and hpos <= (x+width):
                                bbox_confidences.append(confidences[only_letters[w]])
                        else:
                            bbox_confidences.append(confidences[only_letters[w]])

        if len(bbox_confidences) != 0:
            return (1 / len(bbox_confidences) * (np.power(bbox_confidences, power).sum())) ** (1 / power)
        else:
            return -1

    def rename_region_id(self, old_id, new_id):
        for region in self.regions:
            if region.id == old_id:
                region.replace_id(new_id)
                break
        else:
            raise ValueError(f'Region with id {old_id} not found.')


def draw_lines(img, lines, color=(255, 0, 0), circles=(False, False, False), close=False, thickness=2):
    """Draw a line into image.
    :param img: input image
    :param lines: list of arrays of line coords
    :param color: RGB color of line
    :param circles: where to draw circles (start, mid steps, end)
    :param close: whether the rendered line should be a closed polygon
    """
    for line in lines:
        first = line[0]
        last = first
        if circles[0]:
            cv2.circle(img, (int(np.round(last[0])), int(np.round(last[1]))), 3, color, 4)
        for p in line[1:]:
            cv2.line(img, (int(np.round(last[0])), int(np.round(last[1]))), (int(np.round(p[0])), int(np.round(p[1]))),
                     color, thickness)
            if circles[1]:
                cv2.circle(img, (int(np.round(last[0])), int(np.round(last[1]))), 3, color, 4)
            last = p
        if circles[1]:
            cv2.circle(img, (int(np.round(line[-1][0])), int(np.round(line[-1][1]))), 3, color, 4)
        if close:
            cv2.line(img, (int(np.round(last[0])), int(np.round(last[1]))),
                     (int(np.round(first[0])), int(np.round(first[1]))), color, thickness)
    return img


def element_schema(elem):
    if elem.tag[0] == "{":
        schema, _, _ = elem.tag[1:].partition("}")
    else:
        schema = None
    return '{' + schema + '}'


def points_string_to_array(coords):
    coords = coords.split(' ')
    coords = [t.split(",") for t in coords]
    coords = [[int(round(float(x))), int(round(float(y)))] for x, y in coords]
    return np.asarray(coords)


def find_optimal(logit, positions, idx):
    maximum = -100
    highest = -1
    for i, item in enumerate(positions):
        if maximum < logit[item][idx]:
            maximum = logit[item][idx]
            highest = item

    return highest


def get_hwvh(polygon):
    xy = list(zip(*polygon))

    height = max(xy[1]) - min(xy[1])
    width = max(xy[0]) - min(xy[0])

    vpos = min(xy[1])
    hpos = min(xy[0])

    return height, width, vpos, hpos


def create_ocr_processing_element(id: str = "IdOcr",
                                  software_creator_str: str = "Project PERO",
                                  software_name_str: str = "PERO OCR",
                                  software_version_str: str = "v0.1.0",
                                  processing_datetime=None):
    ocr_processing = ET.Element("OCRProcessing")
    ocr_processing.set("ID", id)
    ocr_processing_step = ET.SubElement(ocr_processing, "ocrProcessingStep")
    processing_date_time = ET.SubElement(ocr_processing_step, "processingDateTime")
    if processing_datetime is not None:
        processing_date_time.text = processing_datetime
    else:
        processing_date_time.text = datetime.utcnow().isoformat()
    processing_software = ET.SubElement(ocr_processing_step, "processingSoftware")
    processing_creator = ET.SubElement(processing_software, "softwareCreator")
    processing_creator.text = software_creator_str
    software_name = ET.SubElement(processing_software, "softwareName")
    software_name.text = software_name_str
    software_version = ET.SubElement(processing_software, "softwareVersion")
    software_version.text = software_version_str

    return ocr_processing


def normalize_text(text: str) -> str:
    """Normalize text to ASCII characters. (e.g. Obrázek -> Obrazek)"""
    return unicodedata.normalize('NFD', text).encode('ascii', 'ignore').decode('ascii')<|MERGE_RESOLUTION|>--- conflicted
+++ resolved
@@ -5,12 +5,8 @@
 from io import BytesIO
 from datetime import datetime, timezone
 from enum import Enum
-<<<<<<< HEAD
-from typing import Optional, Union
+from typing import Optional, Union, List, Tuple
 import unicodedata
-=======
-from typing import Optional, Union, List, Tuple
->>>>>>> 1f270138
 
 import numpy as np
 import lxml.etree as ET
@@ -359,12 +355,8 @@
         self.id = id  # ID string
         self.polygon = polygon  # bounding polygon
         self.region_type = region_type
-<<<<<<< HEAD
         self.category = category
-        self.lines: list[TextLine] = []
-=======
         self.lines: List[TextLine] = []
->>>>>>> 1f270138
         self.transcription = None
         self.detection_confidence = detection_confidence
 
@@ -454,8 +446,8 @@
 
         return layout_region
 
-    def to_altoxml(self, print_space, arabic_helper, min_line_confidence, print_space_coords: (int, int, int, int)
-                   ) -> (int, int, int, int):
+    def to_altoxml(self, print_space, arabic_helper, min_line_confidence, 
+                   print_space_coords: Tuple[int, int, int, int]) -> Tuple[int, int, int, int]:
         print_space_height, print_space_width, print_space_vpos, print_space_hpos = print_space_coords
 
         text_block = ET.SubElement(print_space, "TextBlock")
