import logging
import re
import pickle
import json
from io import BytesIO
from datetime import datetime, timezone
from enum import Enum
from typing import Optional, Union, List, Tuple
import unicodedata

import numpy as np
import lxml.etree as ET
import cv2
from shapely.geometry import LineString, Polygon
import scipy

from pero_ocr.core.crop_engine import EngineLineCropper
from pero_ocr.core.force_alignment import align_text
from pero_ocr.core.confidence_estimation import (get_character_confidences, get_transcription_confidence,
                                                 get_transcription_confidence_from_characters,
                                                 get_word_confidence_from_characters,
                                                 get_page_confidence_from_transcription_confidences)
from pero_ocr.core.arabic_helper import ArabicHelper

Num = Union[int, float]


logger = logging.getLogger(__name__)


class PAGEVersion(Enum):
    PAGE_2019_07_15 = 1
    PAGE_2013_07_15 = 2

class ALTOVersion(Enum):
    ALTO_v2_x = 1
    ALTO_v4_4 = 2

def log_softmax(x):
    a = np.logaddexp.reduce(x, axis=1)[:, np.newaxis]
    return x - a


def export_id(id, validate_change_id):
    return 'id_' + id if validate_change_id else id


class TextLine(object):
    def __init__(self, id: str = None,
                 baseline: Optional[np.ndarray] = None,
                 polygon: Optional[np.ndarray] = None,
                 heights: Optional[np.ndarray] = None,
                 transcription: Optional[str] = None,
                 logits: Optional[Union[scipy.sparse.csc_matrix, np.ndarray]] = None,
                 crop: Optional[np.ndarray] = None,
                 characters: Optional[List[str]] = None,
                 logit_coords: Optional[Union[List[Tuple[int]], List[Tuple[None]]]] = None,
                 character_confidences: Optional[List[Num]] = None,
                 transcription_confidence: Optional[Num] = None,
                 index: Optional[int] = None,
                 category: Optional[str] = None,
                 metadata: Optional[list[object]] = None):
        self.id = id
        self.index = index
        self.baseline = baseline
        self.polygon = polygon
        self.heights = heights
        self.transcription = transcription
        self.logits = logits
        self.crop = crop
        self.characters = characters
        self.logit_coords = logit_coords
        self.character_confidences = character_confidences
        self.transcription_confidence = transcription_confidence
        self.category = category
        self.metadata = metadata

    def get_dense_logits(self, zero_logit_value: int = -80):
        dense_logits = self.logits.toarray()
        dense_logits[dense_logits == 0] = zero_logit_value
        return dense_logits

    def get_full_logprobs(self, zero_logit_value: int = -80):
        dense_logits = self.get_dense_logits(zero_logit_value)
        return log_softmax(dense_logits)

    def calculate_confidences(self, default_transcription_confidence=None):
        if self.logits is None:
            logger.warning(f'Error: Unable to calculate confidences for line {self.id} due to missing logits.')
            self.character_confidences = None
            self.transcription_confidence = None
            return

        try:
            # logit cropping should not be done for confidence calculation - only for word alignment
            log_probs = self.get_full_logprobs()
            self.character_confidences = get_character_confidences(self, log_probs=log_probs)
        except KeyboardInterrupt:
            raise
        except Exception as e:
            logger.warning(f'Error: Unable to calculate confidences for line {self.id} due to exception: {e}.')
            self.character_confidences = None

        if self.character_confidences is not None:
            self.transcription_confidence = get_transcription_confidence_from_characters(self.character_confidences)
        else:
            self.transcription_confidence = default_transcription_confidence

    def to_pagexml(self, region_element: ET.SubElement, fallback_id: int, validate_id: bool = False):
        text_line = ET.SubElement(region_element, "TextLine")
        text_line.set("id", export_id(self.id, validate_id))
        if self.index is not None:
            text_line.set("index", f'{self.index:d}')
        else:
            text_line.set("index", f'{fallback_id:d}')

        custom = {}
        if self.heights is not None:
            heights_out = [np.float64(x) for x in self.heights]
            custom['heights'] = list(np.round(heights_out, decimals=1))
        if self.category is not None:
            custom['category'] = self.category
        if len(custom) > 0:
            text_line.set("custom", json.dumps(custom))

        coords = ET.SubElement(text_line, "Coords")

        if self.polygon is not None:
            coords.set("points", coords_to_pagexml_points(self.polygon))

        if self.baseline is not None:
            baseline_element = ET.SubElement(text_line, "Baseline")
            baseline_element.set("points", coords_to_pagexml_points(self.baseline))

        if self.transcription is not None:
            text_element = ET.SubElement(text_line, "TextEquiv")
            if self.transcription_confidence is not None:
                text_element.set("conf", f"{self.transcription_confidence:.3f}")
            text_element = ET.SubElement(text_element, "Unicode")
            text_element.text = self.transcription

    @classmethod
    def from_pagexml(cls, line_element: ET.SubElement, schema, fallback_index: int):
        new_textline = cls(id=line_element.attrib['id'])
        if 'custom' in line_element.attrib:
            new_textline.from_pagexml_parse_custom(line_element.attrib['custom'])

        if 'index' in line_element.attrib:
            try:
                new_textline.index = int(line_element.attrib['index'])
            except ValueError:
                pass

        if new_textline.index is None:
            new_textline.index = fallback_index

        baseline = line_element.find(schema + 'Baseline')
        if baseline is not None:
            new_textline.baseline = get_coords_from_pagexml(baseline, schema)
        else:
            logger.warning(f'Warning: Baseline is missing in TextLine. '
                           f'Skipping this line during import. Line ID: {new_textline.id}')
            return None

        textline = line_element.find(schema + 'Coords')
        if textline is not None:
            new_textline.polygon = get_coords_from_pagexml(textline, schema)

        if not new_textline.heights:
            guess_line_heights_from_polygon(new_textline, use_center=False, n=len(new_textline.baseline))

        transcription = line_element.find(schema + 'TextEquiv')
        if transcription is not None:
            t_unicode = transcription.find(schema + 'Unicode').text
            if t_unicode is None:
                t_unicode = ''
            new_textline.transcription = t_unicode
            conf = transcription.get('conf', None)
            new_textline.transcription_confidence = float(conf) if conf is not None else None
        return new_textline

    def from_pagexml_parse_custom(self, custom_str):
        try:
            custom = json.loads(custom_str)
            self.category = custom.get('category', None)
            self.heights = custom.get('heights', None)
        except json.decoder.JSONDecodeError:
            if 'heights_v2' in custom_str:
                for word in custom_str.split():
                    if 'heights_v2' in word:
                        self.heights = json.loads(word.split(":")[1])
            else:
                if re.findall("heights", custom_str):
                    heights = re.findall(r"\d+", custom_str)
                    heights_array = np.asarray([float(x) for x in heights])
                    if heights_array.shape[0] == 4:
                        heights = np.zeros(2, dtype=np.float32)
                        heights[0] = heights_array[0]
                        heights[1] = heights_array[2]
                    elif heights_array.shape[0] == 3:
                        heights = np.zeros(2, dtype=np.float32)
                        heights[0] = heights_array[1]
                        heights[1] = heights_array[2] - heights_array[0]
                    else:
                        heights = heights_array
                    self.heights = heights.tolist()

<<<<<<< HEAD
    def to_altoxml(self, text_block, tags, mods_namespace, arabic_helper, min_line_confidence, version: ALTOVersion):
=======
    def to_altoxml(self, text_block, arabic_helper, min_line_confidence, version: ALTOVersion, next_line=None,
                   previous_line=None, word_splitters=["-"]):
        if self.character_confidences is None or self.transcription_confidence is None:
            self.calculate_confidences()

>>>>>>> 4319a478
        if self.transcription_confidence is not None and self.transcription_confidence < min_line_confidence:
            return

        text_line = ET.SubElement(text_block, "TextLine")
        text_line.set("ID", f'line_{self.id}')
        text_line.set("BASELINE", self.to_altoxml_baseline(version))

        text_line_height, text_line_width, text_line_vpos, text_line_hpos = get_hwvh(self.polygon)

        text_line.set("VPOS", str(int(text_line_vpos)))
        text_line.set("HPOS", str(int(text_line_hpos)))
        text_line.set("HEIGHT", str(int(text_line_height)))
        text_line.set("WIDTH", str(int(text_line_width)))

        if self.category is None or self.category == 'text':
            self.to_altoxml_text(text_line, arabic_helper, text_line_height, text_line_width, text_line_vpos,
                                 text_line_hpos, next_line=next_line, previous_line=previous_line,
                                 word_splitters=word_splitters)
        else:
            string = ET.SubElement(text_line, "String")
            string.set("CONTENT", self.transcription)

            string.set("HEIGHT", str(int(text_line_height)))
            string.set("WIDTH", str(int(text_line_width)))
            string.set("VPOS", str(int(text_line_vpos)))
            string.set("HPOS", str(int(text_line_hpos)))

            if self.transcription_confidence is not None:
                string.set("WC", str(round(self.transcription_confidence, 2)))

        if self.metadata is not None:
            tag_references = []
            for metadata in self.metadata:
                tag_references.append(metadata.tag_id)

            text_line.set("TAGREFS", ' '.join(tag_references))

    def get_labels(self):
        chars = [i for i in range(len(self.characters))]
        char_to_num = dict(zip(self.characters, chars))

        blank_idx = self.logits.shape[1] - 1

        labels = []
        for item in self.transcription:
            if item in char_to_num.keys():
                if char_to_num[item] >= blank_idx:
                    labels.append(0)
                else:
                    labels.append(char_to_num[item])
            else:
                labels.append(0)
        return np.array(labels)

    def to_altoxml_text(self, text_line, arabic_helper, text_line_height, text_line_width, text_line_vpos,
                        text_line_hpos, next_line=None, previous_line=None, word_splitters=["-"]):
        arabic_line = False
        if arabic_helper.is_arabic_line(self.transcription):
            arabic_line = True

        try:
            label = self.get_labels()
            blank_idx = self.logits.shape[1] - 1

            logits = self.get_dense_logits()[self.logit_coords[0]:self.logit_coords[1]]
            logprobs = self.get_full_logprobs()[self.logit_coords[0]:self.logit_coords[1]]
            aligned_letters = align_text(-logprobs, np.array(label), blank_idx)
        except (ValueError, IndexError, TypeError) as e:
            logger.warning(f'Error: Alto export, unable to align line {self.id} due to exception: {e}.')

            words = self.transcription.split()
            average_word_width = (text_line_hpos + text_line_width) / len(words)
            for w, word in enumerate(words):
                string = ET.SubElement(text_line, "String")
                string.set("CONTENT", word)

                string.set("HEIGHT", str(int(text_line_height)))
                string.set("WIDTH", str(int(average_word_width)))
                string.set("VPOS", str(int(text_line_vpos)))
                string.set("HPOS", str(int(text_line_hpos + (w * average_word_width))))

                if word_splitters is not None:
                    if w == 0 and previous_line is not None and previous_line.transcription and previous_line.transcription.strip():
                        previous_word = previous_line.transcription.split()[-1]
                        last_char = previous_word[-1]
                        if last_char in word_splitters:
                            subs_word = previous_word[:-1] + word
                            string.set("SUBS_CONTENT", subs_word)
                            string.set("SUBS_TYPE", "HypPart2")

                    elif w == len(words) - 1 and next_line is not None and next_line.transcription and next_line.transcription.strip():
                        last_char = word[-1]
                        if last_char in word_splitters:
                            next_line_first_word = next_line.transcription.split()[0]
                            subs_word = word[:-1] + next_line_first_word
                            string.set("SUBS_CONTENT", subs_word)
                            string.set("SUBS_TYPE", "HypPart1")

        else:
            crop_engine = EngineLineCropper(poly=2)
            line_coords = crop_engine.get_crop_inputs(self.baseline, self.heights, 16)
            space_idxs = [pos for pos, char in enumerate(self.transcription) if char == ' ']

            words = []
            space_idxs = [-1] + space_idxs + [len(aligned_letters)]
            for i in range(len(space_idxs[1:])):
                if space_idxs[i] != space_idxs[i + 1] - 1:
                    words.append([aligned_letters[space_idxs[i] + 1], aligned_letters[space_idxs[i + 1] - 1]])
            splitted_transcription = self.transcription.split()
            lm_const = line_coords.shape[1] / logits.shape[0]
            letter_counter = 0
            for w, word in enumerate(words):
                extension = 2
                while line_coords.size > 0 and extension < 40:
                    all_x = line_coords[:,
                            max(0, int((words[w][0] - extension) * lm_const)):int((words[w][1] + extension) * lm_const),
                            0]
                    all_y = line_coords[:,
                            max(0, int((words[w][0] - extension) * lm_const)):int((words[w][1] + extension) * lm_const),
                            1]

                    if all_x.size == 0 or all_y.size == 0:
                        extension += 1
                    else:
                        break

                if line_coords.size == 0 or all_x.size == 0 or all_y.size == 0:
                    all_x = self.baseline[:, 0]
                    all_y = np.concatenate(
                        [self.baseline[:, 1] - self.heights[0], self.baseline[:, 1] + self.heights[1]])

                word_confidence = None
                if self.transcription_confidence == 1:
                    word_confidence = 1
                else:
                    if self.character_confidences.size != 0:
                        word_character_confidences = self.character_confidences[letter_counter:letter_counter + len(splitted_transcription[w])]
                        word_confidence = get_word_confidence_from_characters(word_character_confidences)

                string = ET.SubElement(text_line, "String")

                if arabic_line:
                    string.set("CONTENT", arabic_helper.label_form_to_string(splitted_transcription[w]))
                else:
                    string.set("CONTENT", splitted_transcription[w])

                string.set("HEIGHT", str(int((np.max(all_y) - np.min(all_y)))))
                string.set("WIDTH", str(int((np.max(all_x) - np.min(all_x)))))
                string.set("VPOS", str(int(np.min(all_y))))
                string.set("HPOS", str(int(np.min(all_x))))

                if word_confidence is not None:
                    string.set("WC", str(round(word_confidence, 2)))

                if word_splitters is not None:
                    current_word = splitted_transcription[w]
                    if w == 0 and previous_line is not None and previous_line.transcription and previous_line.transcription.strip():
                        previous_word = previous_line.transcription.split()[-1]
                        last_char = previous_word[-1]
                        if last_char in word_splitters:
                            subs_word = previous_word[:-1] + current_word
                            string.set("SUBS_CONTENT", subs_word)
                            string.set("SUBS_TYPE", "HypPart2")

                    elif w == len(words) - 1 and next_line is not None and next_line.transcription and next_line.transcription.strip():
                        last_char = current_word[-1]
                        if last_char in word_splitters:
                            next_line_first_word = next_line.transcription.split()[0]
                            subs_word = current_word[:-1] + next_line_first_word
                            string.set("SUBS_CONTENT", subs_word)
                            string.set("SUBS_TYPE", "HypPart1")

                if w != (len(self.transcription.split()) - 1):
                    space = ET.SubElement(text_line, "SP")

                    space.set("WIDTH", str(4))
                    space.set("VPOS", str(int(np.min(all_y))))
                    space.set("HPOS", str(int(np.max(all_x))))
                letter_counter += len(splitted_transcription[w]) + 1

    def to_altoxml_baseline(self, version: ALTOVersion) -> str:
        if version == ALTOVersion.ALTO_v2_x:
            # ALTO 4.1 and older accept baseline only as a single point
            baseline = int(np.round(np.average(np.array(self.baseline)[:, 1])))
            return str(baseline)
        elif version == ALTOVersion.ALTO_v4_4:
            # ALTO 4.2 and newer accept baseline as a string with list of points. Recommended "x1,y1 x2,y2 ..." format.
            baseline_points = [f"{x},{y}" for x, y in np.round(self.baseline).astype('int')]
            baseline_points = " ".join(baseline_points)
            return baseline_points
        else:
            return ""

    @classmethod
    def from_altoxml(cls, line: ET.SubElement, schema):
        hpos = int(line.attrib['HPOS'])
        vpos = int(line.attrib['VPOS'])
        width = int(line.attrib['WIDTH'])
        height = int(line.attrib['HEIGHT'])
        baseline_str = line.attrib['BASELINE']
        baseline, heights, polygon = cls.from_altoxml_polygon(baseline_str, hpos, vpos, width, height)

        new_textline = cls(id=line.attrib['ID'], baseline=baseline, heights=heights, polygon=polygon)

        word = ''
        start = True
        for text in line.iter(schema + 'String'):
            if start:
                start = False
                word = word + text.get('CONTENT')
            else:
                word = word + " " + text.get('CONTENT')
        new_textline.transcription = word
        return new_textline

    @staticmethod
    def from_altoxml_polygon(baseline_str, hpos, vpos, width, height) -> Tuple[np.ndarray, np.ndarray, np.ndarray]:
        baseline = baseline_str.strip().split(' ')

        if len(baseline) == 1:
            # baseline is only one number (probably ALTOversion = 2.x)
            try:
                baseline = float(baseline[0])
            except ValueError:
                baseline = vpos + height  # fallback: baseline is at the bottom of the bounding box, heights[1] = 0

            baseline_arr = np.asarray([[hpos, baseline], [hpos + width, baseline]])
            heights = np.asarray([baseline - vpos, vpos + height - baseline])
            polygon = np.asarray([[hpos, vpos],
                                  [hpos + width, vpos],
                                  [hpos + width, vpos + height],
                                  [hpos, vpos + height]])
            return baseline_arr, heights, polygon
        else:
            # baseline is list of points (probably ALTOversion = 4.4)
            baseline_coords = [t.split(",") for t in baseline]
            baseline = np.asarray([[int(round(float(x))), int(round(float(y)))] for x, y in baseline_coords])

            # count heights from the FIRST element of baseline
            heights = np.asarray([baseline[0, 1] - vpos, vpos + height - baseline[0, 1]])

            coords_top = [[x, y - heights[0]] for x, y in baseline]
            coords_bottom = [[x, y + heights[1]] for x, y in baseline]
            # reverse coords_bottom to create polygon in clockwise order
            coords_bottom.reverse()
            polygon = np.concatenate([coords_top, coords_bottom, coords_top[:1]])

            return baseline, heights, polygon


class RegionLayout(object):
    def __init__(self, id: str,
                 polygon: np.ndarray,
                 region_type: Optional[str] = None,
                 category: Optional[str] = None,
                 detection_confidence: Optional[float] = None,
                 metadata: Optional[object] = None):
        self.id = id  # ID string
        self.polygon = polygon  # bounding polygon
        self.region_type = region_type
        self.category = category
        self.lines: List[TextLine] = []
        self.transcription = None
        self.detection_confidence = detection_confidence
        self.metadata = metadata

    def get_lines_of_category(self, categories: Union[str, list]):
        if isinstance(categories, str):
            categories = [categories]

        return [line for line in self.lines if line.category in categories]

    def replace_id(self, new_id):
        """Replace region ID and all IDs in TextLines which has region ID inside them."""
        for line in self.lines:
            line.id = line.id.replace(self.id, new_id)
        self.id = new_id

    def get_polygon_bounding_box(self) -> Tuple[int, int, int, int]:
        """Get bounding box of region polygon which includes all polygon points.
        :return: Tuple[int, int, int, int]: (x_min, y_min, x_max, y_max)
        """
        x_min = min(self.polygon[:, 0])
        x_max = max(self.polygon[:, 0])
        y_min = min(self.polygon[:, 1])
        y_max = max(self.polygon[:, 1])

        return x_min, y_min, x_max, y_max

    def to_pagexml(self, page_element: ET.SubElement, validate_id: bool = False):
        region_element = ET.SubElement(page_element, "TextRegion")
        coords = ET.SubElement(region_element, "Coords")
        region_element.set("id", export_id(self.id, validate_id))

        if self.region_type is not None:
            region_element.set("type", self.region_type)

        custom = {}
        if self.category is not None:
            custom['category'] = self.category
        if self.detection_confidence is not None:
            custom['detection_confidence'] = round(self.detection_confidence, 3)
        if len(custom) > 0:
            custom = json.dumps(custom)
            region_element.set("custom", custom)

        coords.set("points", coords_to_pagexml_points(self.polygon))

        if self.transcription is not None:
            text_element = ET.SubElement(region_element, "TextEquiv")
            text_element = ET.SubElement(text_element, "Unicode")
            text_element.text = self.transcription

        for i, line in enumerate(self.lines):
            line.to_pagexml(region_element, fallback_id=i, validate_id=validate_id)

        return region_element

    @classmethod
    def from_pagexml(cls, region_element: ET.SubElement, schema):
        coords_element = region_element.find(schema + 'Coords')
        region_coords = get_coords_from_pagexml(coords_element, schema)

        region_type = None
        if "type" in region_element.attrib:
            region_type = region_element.attrib["type"]

        category = None
        detection_confidence = None
        if "custom" in region_element.attrib:
            custom = json.loads(region_element.attrib["custom"])
            category = custom.get('category', None)
            detection_confidence = custom.get('detection_confidence', None)

        layout_region = cls(region_element.attrib['id'], region_coords, region_type,
                            category=category,
                            detection_confidence=detection_confidence)

        transcription = region_element.find(schema + 'TextEquiv')
        if transcription is not None:
            layout_region.transcription = transcription.find(schema + 'Unicode').text
            if layout_region.transcription is None:
                layout_region.transcription = ''

        for i, line in enumerate(region_element.iter(schema + 'TextLine')):
            new_textline = TextLine.from_pagexml(line, schema, fallback_index=i)
            if new_textline is not None:
                layout_region.lines.append(new_textline)

        return layout_region

<<<<<<< HEAD
    def to_altoxml(self, print_space, tags, mods_namespace, arabic_helper, min_line_confidence,
                   print_space_coords: Tuple[int, int, int, int], version: ALTOVersion) -> Tuple[int, int, int, int]:
=======
    def to_altoxml(self, print_space, arabic_helper, min_line_confidence,  print_space_coords: Tuple[int, int, int, int],
                   version: ALTOVersion, word_splitters=["-"]) -> Tuple[int, int, int, int]:
>>>>>>> 4319a478
        print_space_height, print_space_width, print_space_vpos, print_space_hpos = print_space_coords

        if self.category is None or self.category == 'text':
            block = ET.SubElement(print_space, "TextBlock")

            if self.category is None or self.category == 'text':
                block.set("ID", 'block_{}'.format(self.id))
            else:
                block.set("ID", self.id)

        else:
            from anno_page.core.layout import region_to_altoxml
            block = region_to_altoxml(self, print_space)

        block_height, block_width, block_vpos, block_hpos = get_hwvh(self.polygon)
        block.set("HEIGHT", str(int(block_height)))
        block.set("WIDTH", str(int(block_width)))
        block.set("VPOS", str(int(block_vpos)))
        block.set("HPOS", str(int(block_hpos)))

        print_space_height = max([print_space_vpos + print_space_height, block_vpos + block_height])
        print_space_width = max([print_space_hpos + print_space_width, block_hpos + block_width])
        print_space_vpos = min([print_space_vpos, block_vpos])
        print_space_hpos = min([print_space_hpos, block_hpos])
        print_space_height = print_space_height - print_space_vpos
        print_space_width = print_space_width - print_space_hpos

<<<<<<< HEAD
        if self.metadata is not None:
            self.metadata.to_altoxml(tags,
                                     category=self.category,
                                     bounding_box=self.get_polygon_bounding_box(),
                                     confidence=self.detection_confidence,
                                     mods_namespace=mods_namespace)

        for line in self.lines:
            if not line.transcription or line.transcription.strip() == "":
                continue
            line.to_altoxml(block, tags, mods_namespace, arabic_helper, min_line_confidence, version)
        
=======
        for i, line in enumerate(self.lines):
            if not line.transcription or line.transcription.strip() == "":
                continue

            previous_line = self.lines[i - 1] if i > 0 else None
            next_line = self.lines[i + 1] if i + 1 < len(self.lines) else None
            line.to_altoxml(text_block, arabic_helper, min_line_confidence, version, next_line=next_line,
                            previous_line=previous_line, word_splitters=word_splitters)
>>>>>>> 4319a478
        return print_space_height, print_space_width, print_space_vpos, print_space_hpos

    @classmethod
    def from_altoxml(cls, text_block: ET.SubElement, schema):
        region_coords = list()
        region_coords.append([int(text_block.get('HPOS')), int(text_block.get('VPOS'))])
        region_coords.append([int(text_block.get('HPOS')) + int(text_block.get('WIDTH')), int(text_block.get('VPOS'))])
        region_coords.append([int(text_block.get('HPOS')) + int(text_block.get('WIDTH')),
                              int(text_block.get('VPOS')) + int(text_block.get('HEIGHT'))])
        region_coords.append([int(text_block.get('HPOS')), int(text_block.get('VPOS')) + int(text_block.get('HEIGHT'))])

        region_layout = cls(text_block.attrib['ID'], np.asarray(region_coords).tolist())

        for line in text_block.iter(schema + 'TextLine'):
            new_textline = TextLine.from_altoxml(line, schema)
            region_layout.lines.append(new_textline)

        return region_layout


def get_coords_from_pagexml(coords_element, schema):
    if 'points' in coords_element.attrib:
        coords = points_string_to_array(coords_element.attrib['points'])
    else:
        coords = []
        for point in coords_element.findall(schema + 'Point'):
            x, y = point.attrib['x'], point.attrib['y']
            coords.append([float(x), float(y)])
        coords = np.asarray(coords)
    return coords


def coords_to_pagexml_points(polygon: np.ndarray) -> str:
    polygon = np.round(polygon).astype(np.dtype('int'))
    points = [f"{x},{y}" for x, y in np.maximum(polygon, 0)]
    points = " ".join(points)
    return points


def guess_line_heights_from_polygon(text_line: TextLine, use_center: bool = False, n: int = 10, interpolate=False):
    '''
    Guess line heights for line if missing (e.g. import from Transkribus).
    Heights are computed from polygon intersection with baseline normal in the middle of baseline.
    '''
    try:
        heights_up = []
        heights_down = []
        points = []

        if use_center:
            if text_line.baseline.shape[0] % 2 == 0:
                center = (text_line.baseline[text_line.baseline.shape[0]//2 - 1] + text_line.baseline[text_line.baseline.shape[0]//2]) / 2
            else:
                center = text_line.baseline[text_line.baseline.shape[0]//2]

            points = [center]
            n -= 1

        replace = len(text_line.baseline) < n

        if interpolate:
            points_per_segment = int(n / len(text_line.baseline))

            for start_point, end_point in zip(text_line.baseline[:-1], text_line.baseline[1:]):
                points.append(np.linspace(start_point, end_point, points_per_segment, endpoint=False))

            points.append(text_line.baseline[-1])

        else:
            points += text_line.baseline[np.random.choice(text_line.baseline.shape[0], n, replace=replace), :].tolist()

        for point in points:
            heights = guess_height_at_point(text_line, point)
            if heights is None:
                continue

            up, down = heights
            heights_up.append(up)
            heights_down.append(down)

        if len(heights_up) > 0:
            height_up = np.mean(heights_up)
            height_down = np.mean(heights_down)

        else:
            height_up, height_down = guess_height_simple(text_line)

    except:
        height_up, height_down = guess_height_simple(text_line)

    text_line.heights = [height_up, height_down]


def guess_height_simple(text_line: TextLine):
    height = text_line.polygon[:, 1].max() - text_line.polygon[:, 1].min()
    return [height * 0.8, height * 0.2]


def guess_height_at_point(text_line: TextLine, point):
    direction = text_line.baseline[0] - text_line.baseline[-1]
    direction = direction[::-1]
    direction[0] = -direction[0]
    cross_line = np.stack([point - direction * 10, point + direction * 10])

    cross_line = LineString(cross_line)
    polygon = Polygon(text_line.polygon)
    intersection = polygon.intersection(cross_line)

    if type(intersection) == LineString:
        intersection = np.asarray(intersection.coords.xy).T
    else:
        return None

    if len(intersection) == 0:
        return None

    if intersection[0][1] < intersection[1][1]:
        intersection_above = intersection[0]
        intersection_below = intersection[1]
    else:
        intersection_above = intersection[1]
        intersection_below = intersection[0]

    heights = [((point - intersection_above) ** 2).sum() ** 0.5, ((point - intersection_below) ** 2).sum() ** 0.5]
    return heights


def get_reading_order(page_element, schema):
    reading_order = {}

    for reading_order_element in page_element.iter(schema + "ReadingOrder"):
        for ordered_group_element in reading_order_element.iter(schema + "OrderedGroup"):
            for indexed_region_element in ordered_group_element.iter(schema + "RegionRefIndexed"):
                region_index = int(indexed_region_element.attrib["index"])
                region_id = indexed_region_element.attrib["regionRef"]
                reading_order[region_id] = region_index

    return reading_order


class PageLayout(object):
    def __init__(self, id: str = None, page_size: Tuple[int, int] = (0, 0), file: str = None):
        self.id = id
        self.page_size = page_size  # (height, width)
        self.regions: List[RegionLayout] = []
        self.reading_order = None
        self.confidence = None

        if file is not None:
            self.from_pagexml(file)

        if self.reading_order is not None and len(self.regions) > 0:
            self.sort_regions_by_reading_order()

    def calculate_confidence(self):
        transcription_confidences = [line.transcription_confidence for line in self.lines_iterator([None, 'text'])
                                     if line.transcription_confidence is not None]
        self.confidence = get_page_confidence_from_transcription_confidences(transcription_confidences)

    def from_pagexml_string(self, pagexml_string: str):
        self.from_pagexml(BytesIO(pagexml_string.encode('utf-8')))

    def from_pagexml(self, file: Union[str, BytesIO]):
        page_tree = ET.parse(file)
        schema = element_schema(page_tree.getroot())

        page = page_tree.findall(schema + 'Page')[0]
        self.id = page.attrib['imageFilename']
        self.page_size = (int(page.attrib['imageHeight']), int(page.attrib['imageWidth']))

        self.reading_order = get_reading_order(page, schema)

        for region in page_tree.iter(schema + 'TextRegion'):
            region_layout = RegionLayout.from_pagexml(region, schema)
            self.regions.append(region_layout)

    def to_pagexml_string(self, creator: str = 'Pero OCR', validate_id: bool = False,
                          version: PAGEVersion = PAGEVersion.PAGE_2019_07_15):
        if version == PAGEVersion.PAGE_2019_07_15:
            attr_qname = ET.QName("http://www.w3.org/2001/XMLSchema-instance", "schemaLocation")
            root = ET.Element(
                'PcGts',
                {attr_qname: 'http://schema.primaresearch.org/PAGE/gts/pagecontent/2019-07-15/pagecontent.xsd'},
                nsmap={
                    None: 'http://schema.primaresearch.org/PAGE/gts/pagecontent/2019-07-15',
                    'xsi': 'http://www.w3.org/2001/XMLSchema-instance',
                    })

            metadata = ET.SubElement(root, "Metadata")
            ET.SubElement(metadata, "Creator").text = creator
            now = datetime.now(timezone.utc)
            ET.SubElement(metadata, "Created").text = now.isoformat()
            ET.SubElement(metadata, "LastChange").text = now.isoformat()

        elif version == PAGEVersion.PAGE_2013_07_15:
            root = ET.Element("PcGts")
            root.set("xmlns", "http://schema.primaresearch.org/PAGE/gts/pagecontent/2013-07-15")

        else:
            raise ValueError(f"Unknown PAGE Version: '{version}'")

        page = ET.SubElement(root, "Page")
        page.set("imageFilename", self.id)
        page.set("imageWidth", str(self.page_size[1]))
        page.set("imageHeight", str(self.page_size[0]))

        if self.reading_order is not None and self.reading_order != {}:
            self.sort_regions_by_reading_order()
            self.reading_order_to_pagexml(page)

        for region_layout in self.regions:
            region_layout.to_pagexml(page, validate_id=validate_id)

        return ET.tostring(root, pretty_print=True, encoding="utf-8", xml_declaration=True).decode("utf-8")

    def to_pagexml(self, file_name: str, creator: str = 'Pero OCR',
                   validate_id: bool = False, version: PAGEVersion = PAGEVersion.PAGE_2019_07_15):
        xml_string = self.to_pagexml_string(version=version, creator=creator, validate_id=validate_id)
        with open(file_name, 'w', encoding='utf-8') as out_f:
            out_f.write(xml_string)

    def to_altoxml_string(self, ocr_processing_element: ET.SubElement = None, page_uuid: str = None,
                          min_line_confidence: float = 0, version: ALTOVersion = ALTOVersion.ALTO_v2_x,
                          word_splitters=["-"]):
        arabic_helper = ArabicHelper()

        mods_namespace_url = "http://www.loc.gov/mods/v3"

        NSMAP = {"xlink": 'http://www.w3.org/1999/xlink',
                 "mods": mods_namespace_url,
                 "xsi": 'http://www.w3.org/2001/XMLSchema-instance'}
        root = ET.Element("alto", nsmap=NSMAP)

        if version == ALTOVersion.ALTO_v4_4:
            root.set("xmlns", "http://www.loc.gov/standards/alto/ns-v4#")
        elif version == ALTOVersion.ALTO_v2_x:
            root.set("xmlns", "http://www.loc.gov/standards/alto/ns-v2#")

        description = ET.SubElement(root, "Description")
        measurement_unit = ET.SubElement(description, "MeasurementUnit")
        measurement_unit.text = "pixel"
        source_image_information = ET.SubElement(description, "sourceImageInformation")
        file_name = ET.SubElement(source_image_information, "fileName")
        file_name.text = self.id
        if ocr_processing_element is not None:
            description.append(ocr_processing_element)
        else:
            ocr_processing_element = create_ocr_processing_element(alto_version=version)
            description.append(ocr_processing_element)
        tags = ET.SubElement(root, "Tags")
        layout = ET.SubElement(root, "Layout")
        page = ET.SubElement(layout, "Page")
        if page_uuid is not None:
            page.set("ID", "id_" + page_uuid)
        else:
            page.set("ID", "id_" + re.sub('[!\"#$%&\'()*+,/:;<=>?@[\\]^`{|}~ ]', '_', self.id))
        page.set("PHYSICAL_IMG_NR", str(1))
        page.set("HEIGHT", str(self.page_size[0]))
        page.set("WIDTH", str(self.page_size[1]))

        top_margin = ET.SubElement(page, "TopMargin")
        left_margin = ET.SubElement(page, "LeftMargin")
        right_margin = ET.SubElement(page, "RightMargin")
        bottom_margin = ET.SubElement(page, "BottomMargin")
        print_space = ET.SubElement(page, "PrintSpace")

        print_space_height = 0
        print_space_width = 0
        print_space_vpos = self.page_size[0]
        print_space_hpos = self.page_size[1]
        print_space_coords = (print_space_height, print_space_width, print_space_vpos, print_space_hpos)

<<<<<<< HEAD
        text_regions = []
        nontext_regions = []
        for region in self.regions:
            if region.category is None or region.category == 'text':
                text_regions.append(region)
            else:
                nontext_regions.append(region)

        for region in nontext_regions:
            print_space_coords = region.to_altoxml(print_space, tags, mods_namespace_url, arabic_helper, min_line_confidence, print_space_coords, version)

        for region in text_regions:
            print_space_coords = region.to_altoxml(print_space, tags, mods_namespace_url, arabic_helper, min_line_confidence, print_space_coords, version)
=======
        for block in self.regions:
            print_space_coords = block.to_altoxml(print_space, arabic_helper, min_line_confidence, print_space_coords,
                                                  version, word_splitters=word_splitters)
>>>>>>> 4319a478

        print_space_height, print_space_width, print_space_vpos, print_space_hpos = print_space_coords

        top_margin.set("HEIGHT", "{}" .format(int(print_space_vpos)))
        top_margin.set("WIDTH", "{}" .format(int(self.page_size[1])))
        top_margin.set("VPOS", "0")
        top_margin.set("HPOS", "0")

        left_margin.set("HEIGHT", "{}" .format(int(self.page_size[0])))
        left_margin.set("WIDTH", "{}" .format(int(print_space_hpos)))
        left_margin.set("VPOS", "0")
        left_margin.set("HPOS", "0")

        right_margin.set("HEIGHT", "{}" .format(int(self.page_size[0])))
        right_margin.set("WIDTH", "{}" .format(int(self.page_size[1] - (print_space_hpos + print_space_width))))
        right_margin.set("VPOS", "0")
        right_margin.set("HPOS", "{}" .format(int(print_space_hpos + print_space_width)))

        bottom_margin.set("HEIGHT", "{}" .format(int(self.page_size[0] - (print_space_vpos + print_space_height))))
        bottom_margin.set("WIDTH", "{}" .format(int(self.page_size[1])))
        bottom_margin.set("VPOS", "{}" .format(int(print_space_vpos + print_space_height)))
        bottom_margin.set("HPOS", "0")

        print_space.set("HEIGHT", str(int(print_space_height)))
        print_space.set("WIDTH", str(int(print_space_width)))
        print_space.set("VPOS", str(int(print_space_vpos)))
        print_space.set("HPOS", str(int(print_space_hpos)))

        return ET.tostring(root, pretty_print=True, encoding="utf-8", xml_declaration=True).decode("utf-8")

    def to_altoxml(self, file_name: str, ocr_processing_element: ET.SubElement = None, page_uuid: str = None,
                   version: ALTOVersion = ALTOVersion.ALTO_v2_x, word_splitters=["-"]):
        alto_string = self.to_altoxml_string(ocr_processing_element=ocr_processing_element, page_uuid=page_uuid,
                                             version=version, word_splitters=word_splitters)
        with open(file_name, 'w', encoding='utf-8') as out_f:
            out_f.write(alto_string)

    def from_altoxml_string(self, altoxml_string: str):
        self.from_altoxml(BytesIO(altoxml_string.encode('utf-8')))

    def from_altoxml(self, file: Union[str, BytesIO]):
        page_tree = ET.parse(file)
        schema = element_schema(page_tree.getroot())
        root = page_tree.getroot()

        layout = root.findall(schema + 'Layout')[0]
        page = layout.findall(schema + 'Page')[0]

        self.id = page.attrib['ID'][3:]
        self.page_size = (int(page.attrib['HEIGHT']), int(page.attrib['WIDTH']))

        print_space = page.findall(schema + 'PrintSpace')[0]
        for region in print_space.iter(schema + 'TextBlock'):
            region_layout = RegionLayout.from_altoxml(region, schema)
            self.regions.append(region_layout)

    def sort_regions_by_reading_order(self):
        self.regions = sorted(self.regions, key=lambda k: self.reading_order[k] if k in self.reading_order else float("inf"))

    def reading_order_to_pagexml(self, page_element: ET.SubElement):
        reading_order_element = ET.SubElement(page_element, "ReadingOrder")
        ordered_group_element = ET.SubElement(reading_order_element, "OrderedGroup")
        ordered_group_element.set("id", "reading_order")

        for region_id, region_index in self.reading_order.items():
            indexed_region_element = ET.SubElement(ordered_group_element, "RegionRefIndexed")
            indexed_region_element.set("regionRef", region_id)
            indexed_region_element.set("index", str(region_index))

    def _gen_logits(self, missing_line_logits_ok=False):
        """
        Generates logits as dictionary of sparse matrices
        :return: logit dictionary
        """
        logits = []
        characters = []
        logit_coords = []
        for region in self.regions:
            for line in region.lines:
                if missing_line_logits_ok and \
                        (line.logits is None or line.characters is None or line.logit_coords is None):
                    continue
                if line.logits is None:
                    raise Exception(f'Missing logits for line {line.id}.')
                if line.characters is None:
                    raise Exception(f'Missing logits mapping to characters for line {line.id}.')
                if line.logit_coords is None:
                    raise Exception(f'Missing logits coords for line {line.id}.')
            logits += [(line.id, line.logits) for line in region.lines]
            characters += [(line.id, line.characters) for line in region.lines]
            logit_coords += [(line.id, line.logit_coords) for line in region.lines]
        logits_dict = dict(logits)
        logits_dict['line_characters'] = dict(characters)
        logits_dict['logit_coords'] = dict(logit_coords)
        return logits_dict

    def save_logits(self, file_name: str, missing_line_logits_ok=False):
        """Save page logits as a pickled dictionary of sparse matrices.
        :param file_name: to pickle into.
        """
        logits_dict = self._gen_logits(missing_line_logits_ok=missing_line_logits_ok)
        with open(file_name, 'wb') as f:
            pickle.dump(logits_dict, f, protocol=4)

    def save_logits_bytes(self, missing_line_logits_ok=False):
        """
        Return page logits as pickled dictionary bytes.
        :return: pickled logits as bytes like object
        """
        logist_dict = self._gen_logits(missing_line_logits_ok=missing_line_logits_ok)
        return pickle.dumps(logist_dict, protocol=pickle.HIGHEST_PROTOCOL)

    def load_logits(self, file: str):
        """Load pagelogits as a pickled dictionary of sparse matrices.
        :param file: file name to pickle into, or already loaded bytes like object
        """
        if isinstance(file, bytes):
            logits_dict = pickle.loads(file)
        else:
            with open(file, 'rb') as f:
                logits_dict = pickle.load(f)

        if 'line_characters' in logits_dict:
            characters = logits_dict['line_characters']
        else:
            characters = dict([(k, None) for k in logits_dict])

        if 'logit_coords' in logits_dict:
            logit_coords = logits_dict['logit_coords']
        else:
            logit_coords = dict([(k, [None, None]) for k in logits_dict])

        for region in self.regions:
            for line in region.lines:
                if line.id not in logits_dict:
                    continue
                line.logits = logits_dict[line.id]
                line.characters = characters[line.id]
                line.logit_coords = logit_coords[line.id]

    def render_to_image(self, image, thickness: int = 2, circles: bool = True,
                        render_order: bool = False, render_category: bool = False):
        """Render layout into image.
        :param image: image to render layout into
        :param render_order: render region order number given by enumerate(regions) to the middle of given region
        :param render_region_id: render region id to the upper left corner of given region
        """
        for region_layout in self.regions:
            image = draw_lines(
                image,
                [line.baseline for line in region_layout.lines if line.baseline is not None], color=(0, 0, 255),
                circles=(circles, circles, False), thickness=thickness)
            image = draw_lines(
                image,
                [line.polygon for line in region_layout.lines if line.polygon is not None], color=(0, 255, 0),
                close=True, thickness=thickness)

            if region_layout.category is None or region_layout.category == "text":
                region_color = (255, 0, 0)
                region_circles = (circles, circles, circles)
            else:
                region_color = (255, 0, 255)
                region_circles = (False, False, False)

            image = draw_lines(
                image,
                [region_layout.polygon], color=region_color, circles=region_circles, close=True,
                thickness=thickness)

        if render_order or render_category:
            font = cv2.FONT_HERSHEY_DUPLEX
            font_scale = 1
            font_thickness = 1

            for idx, region in enumerate(self.regions):
                min_p = region.polygon.min(axis=0)
                max_p = region.polygon.max(axis=0)

                if render_order:
                    text = f"{idx}"
                    text_w, text_h = cv2.getTextSize(text, font, font_scale, font_thickness)[0]
                    mid_x = int((min_p[0] + max_p[0]) // 2 - text_w // 2)
                    mid_y = int((min_p[1] + max_p[1]) // 2 + text_h // 2)
                    cv2.putText(image, text, (mid_x, mid_y), font, font_scale,
                                color=(0, 0, 0), thickness=font_thickness, lineType=cv2.LINE_AA)
                if render_category and region.category not in [None, 'text']:
                    text = f"{normalize_text(region.category)}"
                    text_w, text_h = cv2.getTextSize(text, font, font_scale, font_thickness)[0]
                    start_point = (int(min_p[0]), int(min_p[1]))
                    end_point = (int(min_p[0]) + text_w, int(min_p[1]) - text_h)
                    cv2.rectangle(image, start_point, end_point, color=(255, 0, 0), thickness=-1)
                    cv2.putText(image, text, start_point, font, font_scale,
                                color=(255, 255, 255), thickness=font_thickness, lineType=cv2.LINE_AA)

        return image

    def lines_iterator(self, categories: list = None):
        for region in self.regions:
            for line in region.lines:
                if not categories or not line.category or line.category in categories:
                    yield line

    def get_quality(self, x: int = None, y: int = None, width: int = None, height: int = None, power: int = 6):
        bbox_confidences = []
        for b, block in enumerate(self.regions):
            for l, line in enumerate(block.lines):
                if not line.transcription:
                    continue

                chars = [i for i in range(len(line.characters))]
                char_to_num = dict(zip(line.characters, chars))

                blank_idx = line.logits.shape[1] - 1

                label = []
                for item in line.transcription:
                    if item in char_to_num.keys():
                        if char_to_num[item] >= blank_idx:
                            label.append(0)
                        else:
                            label.append(char_to_num[item])
                    else:
                        label.append(0)

                logits = line.get_dense_logits()[line.logit_coords[0]:line.logit_coords[1]]
                logprobs = line.get_full_logprobs()[line.logit_coords[0]:line.logit_coords[1]]
                try:
                    aligned_letters = align_text(-logprobs, np.array(label), blank_idx)
                except (ValueError, IndexError) as e:
                    pass
                else:
                    crop_engine = EngineLineCropper(poly=2)
                    line_coords = crop_engine.get_crop_inputs(line.baseline, line.heights, 16)
                    space_idxs = [pos for pos, char in enumerate(line.transcription) if char == ' ']

                    words = []
                    space_idxs = [-1] + space_idxs + [len(aligned_letters)]

                    only_letters = dict()
                    counter = 0
                    for i, letter in enumerate(aligned_letters):
                        if i not in space_idxs:
                            words.append([letter, letter])
                            only_letters[counter] = i
                            counter += 1

                    lm_const = line_coords.shape[1] / logits.shape[0]
                    for w, word in enumerate(words):
                        extension = 2
                        while True:
                            all_x = line_coords[:, max(0, int((words[w][0]-extension) * lm_const)):int((words[w][1]+extension) * lm_const), 0]
                            all_y = line_coords[:, max(0, int((words[w][0]-extension) * lm_const)):int((words[w][1]+extension) * lm_const), 1]

                            if all_x.size == 0 or all_y.size == 0:
                                extension += 1
                            else:
                                break

                        vpos = int(np.min(all_y))
                        hpos = int(np.min(all_x))
                        if x and y and height and width:
                            if vpos >= y and vpos <= (y+height) and hpos >= x and hpos <= (x+width):
                                bbox_confidences.append(line.character_confidences[only_letters[w]])
                        else:
                            bbox_confidences.append(line.character_confidences[only_letters[w]])

        if len(bbox_confidences) != 0:
            return (1 / len(bbox_confidences) * (np.power(bbox_confidences, power).sum())) ** (1 / power)
        else:
            return -1

    def rename_region_id(self, old_id, new_id):
        for region in self.regions:
            if region.id == old_id:
                region.replace_id(new_id)
                break
        else:
            raise ValueError(f'Region with id {old_id} not found.')


def draw_lines(img, lines, color=(255, 0, 0), circles=(False, False, False), close=False, thickness=2):
    """Draw a line into image.
    :param img: input image
    :param lines: list of arrays of line coords
    :param color: RGB color of line
    :param circles: where to draw circles (start, mid steps, end)
    :param close: whether the rendered line should be a closed polygon
    """
    for line in lines:
        first = line[0]
        last = first
        if circles[0]:
            cv2.circle(img, (int(np.round(last[0])), int(np.round(last[1]))), 3, color, 4)
        for p in line[1:]:
            cv2.line(img, (int(np.round(last[0])), int(np.round(last[1]))), (int(np.round(p[0])), int(np.round(p[1]))),
                     color, thickness)
            if circles[1]:
                cv2.circle(img, (int(np.round(last[0])), int(np.round(last[1]))), 3, color, 4)
            last = p
        if circles[1]:
            cv2.circle(img, (int(np.round(line[-1][0])), int(np.round(line[-1][1]))), 3, color, 4)
        if close:
            cv2.line(img, (int(np.round(last[0])), int(np.round(last[1]))),
                     (int(np.round(first[0])), int(np.round(first[1]))), color, thickness)
    return img


def element_schema(elem):
    if elem.tag[0] == "{":
        schema, _, _ = elem.tag[1:].partition("}")
    else:
        schema = None
    return '{' + schema + '}'


def points_string_to_array(coords):
    coords = coords.split(' ')
    coords = [t.split(",") for t in coords]
    coords = [[int(round(float(x))), int(round(float(y)))] for x, y in coords]
    return np.asarray(coords)


def find_optimal(logit, positions, idx):
    maximum = -100
    highest = -1
    for i, item in enumerate(positions):
        if maximum < logit[item][idx]:
            maximum = logit[item][idx]
            highest = item

    return highest


def get_hwvh(polygon):
    xy = list(zip(*polygon))

    height = max(xy[1]) - min(xy[1])
    width = max(xy[0]) - min(xy[0])

    vpos = min(xy[1])
    hpos = min(xy[0])

    return height, width, vpos, hpos


def create_ocr_processing_element(id: str = "IdOcr",
                                  software_creator_str: str = "Project PERO",
                                  software_name_str: str = "PERO OCR",
                                  software_version_str: str = "v0.1.0",
                                  processing_datetime=None,
                                  alto_version: ALTOVersion = ALTOVersion.ALTO_v2_x):
    if alto_version == ALTOVersion.ALTO_v4_4:
        ocr_processing = ET.Element("Processing")
        ocr_processing_step = ocr_processing
    else:
        ocr_processing = ET.Element("OCRProcessing")
        ocr_processing_step = ET.SubElement(ocr_processing, "ocrProcessingStep")

    ocr_processing.set("ID", id)
    processing_date_time = ET.SubElement(ocr_processing_step, "processingDateTime")
    if processing_datetime is not None:
        processing_date_time.text = processing_datetime
    else:
        processing_date_time.text = datetime.utcnow().isoformat()
    processing_software = ET.SubElement(ocr_processing_step, "processingSoftware")
    processing_creator = ET.SubElement(processing_software, "softwareCreator")
    processing_creator.text = software_creator_str
    software_name = ET.SubElement(processing_software, "softwareName")
    software_name.text = software_name_str
    software_version = ET.SubElement(processing_software, "softwareVersion")
    software_version.text = software_version_str

    return ocr_processing


def normalize_text(text: str) -> str:
    """Normalize text to ASCII characters. (e.g. Obrázek -> Obrazek)"""
    return unicodedata.normalize('NFD', text).encode('ascii', 'ignore').decode('ascii')<|MERGE_RESOLUTION|>--- conflicted
+++ resolved
@@ -205,15 +205,8 @@
                         heights = heights_array
                     self.heights = heights.tolist()
 
-<<<<<<< HEAD
-    def to_altoxml(self, text_block, tags, mods_namespace, arabic_helper, min_line_confidence, version: ALTOVersion):
-=======
-    def to_altoxml(self, text_block, arabic_helper, min_line_confidence, version: ALTOVersion, next_line=None,
-                   previous_line=None, word_splitters=["-"]):
-        if self.character_confidences is None or self.transcription_confidence is None:
-            self.calculate_confidences()
-
->>>>>>> 4319a478
+    def to_altoxml(self, text_block, tags, mods_namespace, arabic_helper, min_line_confidence, version: ALTOVersion,
+                   next_line=None, previous_line=None, word_splitters=["-"]):
         if self.transcription_confidence is not None and self.transcription_confidence < min_line_confidence:
             return
 
@@ -565,13 +558,8 @@
 
         return layout_region
 
-<<<<<<< HEAD
     def to_altoxml(self, print_space, tags, mods_namespace, arabic_helper, min_line_confidence,
-                   print_space_coords: Tuple[int, int, int, int], version: ALTOVersion) -> Tuple[int, int, int, int]:
-=======
-    def to_altoxml(self, print_space, arabic_helper, min_line_confidence,  print_space_coords: Tuple[int, int, int, int],
-                   version: ALTOVersion, word_splitters=["-"]) -> Tuple[int, int, int, int]:
->>>>>>> 4319a478
+                   print_space_coords: Tuple[int, int, int, int], version: ALTOVersion, word_splitters=["-"]) -> Tuple[int, int, int, int]:
         print_space_height, print_space_width, print_space_vpos, print_space_hpos = print_space_coords
 
         if self.category is None or self.category == 'text':
@@ -599,7 +587,6 @@
         print_space_height = print_space_height - print_space_vpos
         print_space_width = print_space_width - print_space_hpos
 
-<<<<<<< HEAD
         if self.metadata is not None:
             self.metadata.to_altoxml(tags,
                                      category=self.category,
@@ -607,21 +594,14 @@
                                      confidence=self.detection_confidence,
                                      mods_namespace=mods_namespace)
 
-        for line in self.lines:
-            if not line.transcription or line.transcription.strip() == "":
-                continue
-            line.to_altoxml(block, tags, mods_namespace, arabic_helper, min_line_confidence, version)
-        
-=======
         for i, line in enumerate(self.lines):
             if not line.transcription or line.transcription.strip() == "":
                 continue
 
             previous_line = self.lines[i - 1] if i > 0 else None
             next_line = self.lines[i + 1] if i + 1 < len(self.lines) else None
-            line.to_altoxml(text_block, arabic_helper, min_line_confidence, version, next_line=next_line,
+            line.to_altoxml(block, tags, mods_namespace, arabic_helper, min_line_confidence, version, next_line=next_line,
                             previous_line=previous_line, word_splitters=word_splitters)
->>>>>>> 4319a478
         return print_space_height, print_space_width, print_space_vpos, print_space_hpos
 
     @classmethod
@@ -894,7 +874,6 @@
         print_space_hpos = self.page_size[1]
         print_space_coords = (print_space_height, print_space_width, print_space_vpos, print_space_hpos)
 
-<<<<<<< HEAD
         text_regions = []
         nontext_regions = []
         for region in self.regions:
@@ -907,12 +886,7 @@
             print_space_coords = region.to_altoxml(print_space, tags, mods_namespace_url, arabic_helper, min_line_confidence, print_space_coords, version)
 
         for region in text_regions:
-            print_space_coords = region.to_altoxml(print_space, tags, mods_namespace_url, arabic_helper, min_line_confidence, print_space_coords, version)
-=======
-        for block in self.regions:
-            print_space_coords = block.to_altoxml(print_space, arabic_helper, min_line_confidence, print_space_coords,
-                                                  version, word_splitters=word_splitters)
->>>>>>> 4319a478
+            print_space_coords = region.to_altoxml(print_space, tags, mods_namespace_url, arabic_helper, min_line_confidence, print_space_coords, version, word_splitters=word_splitters)
 
         print_space_height, print_space_width, print_space_vpos, print_space_hpos = print_space_coords
 
@@ -1069,17 +1043,9 @@
                 image,
                 [line.polygon for line in region_layout.lines if line.polygon is not None], color=(0, 255, 0),
                 close=True, thickness=thickness)
-
-            if region_layout.category is None or region_layout.category == "text":
-                region_color = (255, 0, 0)
-                region_circles = (circles, circles, circles)
-            else:
-                region_color = (255, 0, 255)
-                region_circles = (False, False, False)
-
             image = draw_lines(
                 image,
-                [region_layout.polygon], color=region_color, circles=region_circles, close=True,
+                [region_layout.polygon], color=(255, 0, 0), circles=(circles, circles, circles), close=True,
                 thickness=thickness)
 
         if render_order or render_category:
