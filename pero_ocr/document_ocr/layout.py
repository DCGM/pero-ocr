import sys
import re
import pickle
import json
from io import BytesIO
from datetime import datetime

import numpy as np
import lxml.etree as ET
import cv2
import shapely

from pero_ocr.document_ocr.crop_engine import EngineLineCropper
from pero_ocr.force_alignment import align_text
from pero_ocr.confidence_estimation import get_line_confidence
from pero_ocr.document_ocr.arabic_helper import ArabicHelper


def log_softmax(x):
    a = np.logaddexp.reduce(x, axis=1)[:, np.newaxis]
    return x - a


class TextLine(object):
    def __init__(self, id=None, baseline=None, polygon=None, heights=None, transcription=None, logits=None, crop=None,
                 characters=None, logit_coords=None, transcription_confidence=None):
        self.id = id
        self.baseline = baseline
        self.polygon = polygon
        self.heights = heights
        self.transcription = transcription
        self.logits = logits
        self.crop = crop
        self.characters = characters
        self.logit_coords = logit_coords
        self.transcription_confidence = transcription_confidence

    def get_dense_logits(self, zero_logit_value=-80):
        dense_logits = self.logits.toarray()
        dense_logits[dense_logits == 0] = zero_logit_value
        return dense_logits

    def get_full_logprobs(self, zero_logit_value=-80):
        dense_logits = self.get_dense_logits(zero_logit_value)
        return log_softmax(dense_logits)


class RegionLayout(object):
    def __init__(self, id, polygon):
        self.id = id  # ID string
        self.polygon = polygon  # bounding polygon
        self.lines = []
        self.transcription = None

    def to_page_xml(self, page_element):
        region_element = ET.SubElement(page_element, "TextRegion")
        coords = ET.SubElement(region_element, "Coords")
        region_element.set("id", self.id)
        points = ["{},{}".format(int(np.round(coord[0])), int(np.round(coord[1]))) for coord in self.polygon]
        points = " ".join(points)
        coords.set("points", points)
        if self.transcription is not None:
            text_element = ET.SubElement(region_element, "TextEquiv")
            text_element = ET.SubElement(text_element, "Unicode")
            text_element.text = self.transcription
        return region_element


def get_coords_form_page_xml(coords_element, schema):
    if 'points' in coords_element.attrib:
        coords = points_string_to_array(coords_element.attrib['points'])
    else:
        coords = []
        for point in coords_element.findall(schema + 'Point'):
            x, y = point.attrib['x'], point.attrib['y']
            coords.append([float(x), float(y)])
        coords = np.asarray(coords)
    return coords


def get_region_from_page_xml(region_element, schema):
    coords_element = region_element.find(schema + 'Coords')
    region_coords = get_coords_form_page_xml(coords_element, schema)
    layout_region = RegionLayout(region_element.attrib['id'], region_coords)
    transcription = region_element.find(schema + 'TextEquiv')
    if transcription is not None:
        layout_region.transcription = transcription.find(schema + 'Unicode').text
        if layout_region.transcription is None:
            layout_region.transcription = ''
    return layout_region


def guess_line_heights_from_polygon(text_line: TextLine):
    '''
    Guess line heights for line if missing (e.g. import from Transkribus).
    Heights are computed from polygon intersection with baseline normal in the middle of baseline.
    '''
    try:
        if text_line.baseline.shape[0] % 2 == 0:
            center = (text_line.baseline[text_line.baseline.shape[0]//2 - 1] + text_line.baseline[text_line.baseline.shape[0]//2]) / 2
        else:
            center = text_line.baseline[text_line.baseline.shape[0]//2]
        direction = text_line.baseline[0] - text_line.baseline[-1]
        direction = direction[::-1]
        direction[0] = -direction[0]
        cross_line = np.stack([center - direction * 10, center + direction * 10])

        cross_line = shapely.geometry.LineString(cross_line)
        polygon = shapely.geometry.Polygon(text_line.polygon)
        intersection = polygon.intersection(cross_line)
        intersection = np.asarray(intersection.coords.xy).T

        text_line.heights = [((center - intersection[0])**2).sum()**0.5,
                             ((center - intersection[1]) ** 2).sum() ** 0.5]
        text_line.heights = sorted(text_line.heights)[::-1]
    except:
        height = text_line.polygon[:, 1].max() - text_line.polygon[:, 1].min()
        text_line.heights = [height * 0.8, height * 0.2]



class PageLayout(object):
    def __init__(self, id=None, page_size=(0, 0), file=None):
        self.id = id
        self.page_size = page_size  # (height, width)
        self.regions = []  # list of RegionLayout objects
        if file is not None:
            self.from_pagexml(file)

    def from_pagexml_string(self, pagexml_string):
        self.from_pagexml(BytesIO(pagexml_string))

    def from_pagexml(self, file):
        page_tree = ET.parse(file)
        schema = element_schema(page_tree.getroot())

        page = page_tree.findall(schema + 'Page')[0]
        self.id = page.attrib['imageFilename']
        self.page_size = (int(page.attrib['imageHeight']), int(page.attrib['imageWidth']))

        for region in page_tree.iter(schema + 'TextRegion'):
            region_layout = get_region_from_page_xml(region, schema)

            for line in region.iter(schema + 'TextLine'):
                new_textline = TextLine(id=line.attrib['id'])
                if 'custom' in line.attrib:
                    custom_str = line.attrib['custom']
                    if 'heights_v2' in custom_str:
                        for word in custom_str.split():
                            if 'heights_v2' in word:
                                new_textline.heights = json.loads(word.split(":")[1])
                    else:
                        if re.findall("heights", line.attrib['custom']):
                            heights = re.findall("\d+", line.attrib['custom'])
                            heights_array = np.asarray([float(x) for x in heights])
                            if heights_array.shape[0] == 4:
                                heights = np.zeros(2, dtype=np.float32)
                                heights[0] = heights_array[0]
                                heights[1] = heights_array[2]
                            elif heights_array.shape[0] == 3:
                                heights = np.zeros(2, dtype=np.float32)
                                heights[0] = heights_array[1]
                                heights[1] = heights_array[2] - heights_array[0]
                            else:
                                heights = heights_array
                            new_textline.heights = heights.tolist()

                baseline = line.find(schema + 'Baseline')
                if baseline is not None:
                    new_textline.baseline = get_coords_form_page_xml(baseline, schema)
                else:
                    print('Warning: Baseline is missing in TextLine. Skipping this line during import. Line ID:', new_textline.id, 'Page ID:', self.id, file=sys.stderr)
                    continue

                textline = line.find(schema + 'Coords')
                if textline is not None:
                    new_textline.polygon = get_coords_form_page_xml(textline, schema)

                if not new_textline.heights:
                    guess_line_heights_from_polygon(new_textline)

                transcription = line.find(schema + 'TextEquiv')
                if transcription is not None:
                    t_unicode = transcription.find(schema + 'Unicode').text
                    if t_unicode is None:
                        t_unicode = ''
                    new_textline.transcription = t_unicode
                region_layout.lines.append(new_textline)

            self.regions.append(region_layout)

    def to_pagexml_string(self):
        root = ET.Element("PcGts")
        root.set("xmlns", "http://schema.primaresearch.org/PAGE/gts/pagecontent/2013-07-15")

        page = ET.SubElement(root, "Page")
        page.set("imageFilename", self.id)
        page.set("imageWidth", str(self.page_size[1]))
        page.set("imageHeight", str(self.page_size[0]))

        for region_layout in self.regions:
            text_region = region_layout.to_page_xml(page)

            for line in region_layout.lines:
                text_line = ET.SubElement(text_region, "TextLine")
                text_line.set("id", line.id)
                if line.heights is not None:
                    text_line.set("custom", f"heights_v2:[{line.heights[0]:.1f},{line.heights[1]:.1f}]")
                if line.transcription_confidence is not None:
                    text_line.set("conf", f"{line.transcription_confidence:.3f}")

                coords = ET.SubElement(text_line, "Coords")

                if line.polygon is not None:
                    points = ["{},{}".format(int(np.round(coord[0])), int(np.round(coord[1]))) for coord in
                              line.polygon]
                    points = " ".join(points)
                    coords.set("points", points)

                if line.baseline is not None:
                    baseline_element = ET.SubElement(text_line, "Baseline")
                    points = ["{},{}".format(int(np.round(coord[0])), int(np.round(coord[1]))) for coord in
                              line.baseline]
                    points = " ".join(points)
                    baseline_element.set("points", points)

                if line.transcription is not None:
                    text_element = ET.SubElement(text_line, "TextEquiv")
                    text_element = ET.SubElement(text_element, "Unicode")
                    text_element.text = line.transcription

        return ET.tostring(root, pretty_print=True, encoding="utf-8").decode("utf-8")

    def to_pagexml(self, file_name):
        xml_string = self.to_pagexml_string()
        with open(file_name, 'w', encoding='utf-8') as out_f:
            out_f.write(xml_string)

    def to_altoxml_string(self, ocr_processing=None, page_uuid=None, min_line_confidence=0):
        arabic_helper = ArabicHelper()
        NSMAP = {"xlink": 'http://www.w3.org/1999/xlink',
                 "xsi": 'http://www.w3.org/2001/XMLSchema-instance'}
        root = ET.Element("alto", nsmap=NSMAP)
        root.set("xmlns", "http://www.loc.gov/standards/alto/ns-v2#")

        description = ET.SubElement(root, "Description")
        measurement_unit = ET.SubElement(description, "MeasurementUnit")
        measurement_unit.text = "pixel"
        source_image_information = ET.SubElement(description, "sourceImageInformation")
        file_name = ET.SubElement(source_image_information, "fileName")
        file_name.text = self.id
        if ocr_processing is not None:
            description.append(ocr_processing)
        else:
            ocr_processing = create_ocr_processing_element()
            description.append(ocr_processing)
        layout = ET.SubElement(root, "Layout")
        page = ET.SubElement(layout, "Page")
        if page_uuid is not None:
            page.set("ID", "id_" + page_uuid)
        else:
            page.set("ID", "id_" + re.sub('[!\"#$%&\'()*+,/:;<=>?@[\\]^`{|}~ ]', '_', self.id))
        page.set("PHYSICAL_IMG_NR", str(1))
        page.set("HEIGHT", str(self.page_size[0]))
        page.set("WIDTH", str(self.page_size[1]))

        top_margin = ET.SubElement(page, "TopMargin")
        left_margin = ET.SubElement(page, "LeftMargin")
        right_margin = ET.SubElement(page, "RightMargin")
        bottom_margin = ET.SubElement(page, "BottomMargin")
        print_space = ET.SubElement(page, "PrintSpace")

        print_space_height = 0
        print_space_width = 0
        print_space_vpos = self.page_size[0]
        print_space_hpos = self.page_size[1]

        for b, block in enumerate(self.regions):
            text_block = ET.SubElement(print_space, "TextBlock")
            text_block.set("ID", 'block_{}' .format(block.id))

            text_block_height, text_block_width, text_block_vpos, text_block_hpos = get_hwvh(block.polygon)
            text_block.set("HEIGHT", str(int(text_block_height)))
            text_block.set("WIDTH", str(int(text_block_width)))
            text_block.set("VPOS", str(int(text_block_vpos)))
            text_block.set("HPOS", str(int(text_block_hpos)))

            print_space_height = max([print_space_vpos + print_space_height, text_block_vpos + text_block_height])
            print_space_width = max([print_space_hpos + print_space_width, text_block_hpos + text_block_width])
            print_space_vpos = min([print_space_vpos, text_block_vpos])
            print_space_hpos = min([print_space_hpos, text_block_hpos])
            print_space_height = print_space_height - print_space_vpos
            print_space_width = print_space_width - print_space_hpos

            for l, line in enumerate(block.lines):
                if not line.transcription:
                    continue
                arabic_line = False
                if arabic_helper.is_arabic_line(line.transcription):
                    arabic_line = True
                text_line = ET.SubElement(text_block, "TextLine")
                text_line_baseline = int(np.average(np.array(line.baseline)[:, 1]))
                text_line.set("BASELINE", str(text_line_baseline))

                text_line_height, text_line_width, text_line_vpos, text_line_hpos = get_hwvh(line.polygon)

                text_line.set("VPOS", str(int(text_line_vpos)))
                text_line.set("HPOS", str(int(text_line_hpos)))
                text_line.set("HEIGHT", str(int(text_line_height)))
                text_line.set("WIDTH", str(int(text_line_width)))

                chars = [i for i in range(len(line.characters))]
                char_to_num = dict(zip(line.characters, chars))

                blank_idx = line.logits.shape[1] - 1

                label = []
                for item in line.transcription:
                    if item in char_to_num.keys():
                        if char_to_num[item] >= blank_idx:
                            label.append(0)
                        else:
                            label.append(char_to_num[item])
                    else:
                        label.append(0)

                logits = line.get_dense_logits()[line.logit_coords[0]:line.logit_coords[1]]
                logprobs = line.get_full_logprobs()[line.logit_coords[0]:line.logit_coords[1]]
                try:
                    aligned_letters = align_text(-logprobs, np.array(label), blank_idx)
                except (ValueError, IndexError) as e:
                    print(f'Error: Alto export, unable to align line {line.id} due to exception {e}.')
<<<<<<< HEAD
=======
                    line.transcription_confidence = 0
>>>>>>> 30889ac8
                    average_word_width = (text_line_hpos + text_line_width) / len(line.transcription.split())
                    for w, word in enumerate(line.transcription.split()):
                        string = ET.SubElement(text_line, "String")
                        string.set("CONTENT", word)

                        string.set("HEIGHT", str(int(text_line_height)))
                        string.set("WIDTH", str(int(average_word_width)))
                        string.set("VPOS", str(int(text_line_vpos)))
                        string.set("HPOS", str(int(text_line_hpos + (w * average_word_width))))
                else:
                    crop_engine = EngineLineCropper(poly=2)
                    line_coords = crop_engine.get_crop_inputs(line.baseline, line.heights, 16)
                    space_idxs = [pos for pos, char in enumerate(line.transcription) if char == ' ']

                    words = []
                    space_idxs = [-1] + space_idxs + [len(aligned_letters)]
                    for i in range(len(space_idxs[1:])):
                        if space_idxs[i] != space_idxs[i+1]-1:
                            words.append([aligned_letters[space_idxs[i]+1], aligned_letters[space_idxs[i+1]-1]])
                    splitted_transcription = line.transcription.split()
                    lm_const = line_coords.shape[1] / logits.shape[0]
                    letter_counter = 0
                    confidences = get_line_confidence(line, np.array(label), aligned_letters, logprobs)
                    if line.transcription_confidence is None:
                        line.transcription_confidence = np.quantile(confidences, .50)
                    for w, word in enumerate(words):
                        extension = 2
                        while True:
                            all_x = line_coords[:, max(0, int((words[w][0]-extension) * lm_const)):int((words[w][1]+extension) * lm_const), 0]
                            all_y = line_coords[:, max(0, int((words[w][0]-extension) * lm_const)):int((words[w][1]+extension) * lm_const), 1]

                            if all_x.size == 0 or all_y.size == 0:
                                extension += 1
                            else:
                                break

                        word_confidence = None
                        if line.transcription_confidence == 1:
                            word_confidence = 1
                        else:
                            if confidences.size != 0:
                                word_confidence = np.quantile(confidences[letter_counter:letter_counter+len(splitted_transcription[w])], .50)

                        string = ET.SubElement(text_line, "String")

                        if arabic_line:
                            string.set("CONTENT", arabic_helper.label_form_to_string(splitted_transcription[w]))
                        else:
                            string.set("CONTENT", splitted_transcription[w])

                        string.set("HEIGHT", str(int((np.max(all_y) - np.min(all_y)))))
                        string.set("WIDTH", str(int((np.max(all_x) - np.min(all_x)))))
                        string.set("VPOS", str(int(np.min(all_y))))
                        string.set("HPOS", str(int(np.min(all_x))))

                        if word_confidence is not None:
                            string.set("WC", str(round(word_confidence, 2)))

                        if w != (len(line.transcription.split())-1):
                            space = ET.SubElement(text_line, "SP")

                            space.set("WIDTH", str(4))
                            space.set("VPOS", str(int(np.min(all_y))))
                            space.set("HPOS", str(int(np.max(all_x))))
                        letter_counter += len(splitted_transcription[w])+1
                if line.transcription_confidence is not None:
                    if line.transcription_confidence < min_line_confidence:
                        text_block.remove(text_line)
        top_margin.set("HEIGHT", "{}" .format(int(print_space_vpos)))
        top_margin.set("WIDTH", "{}" .format(int(self.page_size[1])))
        top_margin.set("VPOS", "0")
        top_margin.set("HPOS", "0")

        left_margin.set("HEIGHT", "{}" .format(int(self.page_size[0])))
        left_margin.set("WIDTH", "{}" .format(int(print_space_hpos)))
        left_margin.set("VPOS", "0")
        left_margin.set("HPOS", "0")

        right_margin.set("HEIGHT", "{}" .format(int(self.page_size[0])))
        right_margin.set("WIDTH", "{}" .format(int(self.page_size[1] - (print_space_hpos + print_space_width))))
        right_margin.set("VPOS", "0")
        right_margin.set("HPOS", "{}" .format(int(print_space_hpos + print_space_width)))

        bottom_margin.set("HEIGHT", "{}" .format(int(self.page_size[0] - (print_space_vpos + print_space_height))))
        bottom_margin.set("WIDTH", "{}" .format(int(self.page_size[1])))
        bottom_margin.set("VPOS", "{}" .format(int(print_space_vpos + print_space_height)))
        bottom_margin.set("HPOS", "0")

        print_space.set("HEIGHT", str(int(print_space_height)))
        print_space.set("WIDTH", str(int(print_space_width)))
        print_space.set("VPOS", str(int(print_space_vpos)))
        print_space.set("HPOS", str(int(print_space_hpos)))

        return ET.tostring(root, pretty_print=True, encoding="utf-8").decode("utf-8")

    def to_altoxml(self, file_name, ocr_processing=None, page_uuid=None):
        alto_string = "<?xml version=\"1.0\" encoding=\"utf-8\" standalone=\"yes\"?>\n" + self.to_altoxml_string(ocr_processing, page_uuid)
        with open(file_name, 'w', encoding='utf-8') as out_f:
            out_f.write(alto_string)

    def from_altoxml_string(self, pagexml_string):
        self.from_pagexml(BytesIO(pagexml_string))

    def from_altoxml(self, file):
        page_tree = ET.parse(file)
        schema = element_schema(page_tree.getroot())
        root = page_tree.getroot()

        layout = root.findall(schema + 'Layout')[0]
        page = layout.findall(schema + 'Page')[0]

        self.id = page.attrib['ID'][3:]
        self.page_size = (int(page.attrib['HEIGHT']), int(page.attrib['WIDTH']))

        print_space = page.findall(schema + 'PrintSpace')[0]
        for region in print_space.iter(schema + 'TextBlock'):
            region_coords = list()
            region_coords.append([int(region.get('HPOS')), int(region.get('VPOS'))])
            region_coords.append([int(region.get('HPOS')) + int(region.get('WIDTH')), int(region.get('VPOS'))])
            region_coords.append([int(region.get('HPOS')) + int(region.get('WIDTH')),
                                  int(region.get('VPOS')) + int(region.get('HEIGHT'))])
            region_coords.append([int(region.get('HPOS')), int(region.get('VPOS')) + int(region.get('HEIGHT'))])

            region_layout = RegionLayout(region.attrib['ID'], np.asarray(region_coords))

            for line in region.iter(schema + 'TextLine'):
                new_textline = TextLine(baseline=[[int(line.attrib['HPOS']), int(line.attrib['BASELINE'])],
                                                  [int(line.attrib['HPOS']) + int(line.attrib['WIDTH']),
                                                   int(line.attrib['BASELINE'])]], polygon=[])
                new_textline.heights = [
                    int(line.attrib['HEIGHT']) + int(line.attrib['VPOS']) - int(line.attrib['BASELINE']),
                    int(line.attrib['BASELINE']) - int(line.attrib['VPOS'])]
                new_textline.polygon.append([int(line.attrib['HPOS']), int(line.attrib['VPOS'])])
                new_textline.polygon.append(
                    [int(line.attrib['HPOS']) + int(line.attrib['WIDTH']), int(line.attrib['VPOS'])])
                new_textline.polygon.append([int(line.attrib['HPOS']) + int(line.attrib['WIDTH']),
                                             int(line.attrib['VPOS']) + int(line.attrib['HEIGHT'])])
                new_textline.polygon.append(
                    [int(line.attrib['HPOS']), int(line.attrib['VPOS']) + int(line.attrib['HEIGHT'])])
                word = ''
                start = True
                for text in line.iter(schema + 'String'):
                    if start:
                        start = False
                        word = word + text.get('CONTENT')
                    else:
                        word = word + " " + text.get('CONTENT')
                new_textline.transcription = word
                region_layout.lines.append(new_textline)

            self.regions.append(region_layout)

    def save_logits(self, file_name):
        """Save page logits as a pickled dictionary of sparse matrices.
        :param file_name: to pickle into.
        """
        logits = []
        characters = []
        logit_coords = []
        for region in self.regions:
            for line in region.lines:
                if line.logits is None:
                    raise Exception(f'Missing logits for line {line.id}.')
                if line.characters is None:
                    raise Exception(f'Missing logit mapping to characters for line {line.id}.')
                if line.logit_coords is None:
                    raise Exception(f'Missing logit coords for line {line.id}.')
            logits += [(line.id, line.logits) for line in region.lines]
            characters += [(line.id, line.characters) for line in region.lines]
            logit_coords += [(line.id, line.logit_coords) for line in region.lines]
        logits_dict = dict(logits)
        logits_dict['line_characters'] = dict(characters)
        logits_dict['logit_coords'] = dict(logit_coords)
        with open(file_name, 'wb') as f:
            pickle.dump(logits_dict, f, protocol=pickle.HIGHEST_PROTOCOL)

    def load_logits(self, file_name):
        """Load pagelogits as a pickled dictionary of sparse matrices.
        :param file_name: to pickle into.
        """
        with open(file_name, 'rb') as f:
            logits_dict = pickle.load(f)

        if 'line_characters' in logits_dict:
            characters = logits_dict['line_characters']
        else:
            characters = dict([(k, None) for k in logits_dict])

        if 'logit_coords' in logits_dict:
            logit_coords = logits_dict['logit_coords']
        else:
            logit_coords = dict([(k, [None, None]) for k in logits_dict])

        for region in self.regions:
            for line in region.lines:
                if line.id not in logits_dict:
                    raise Exception(f'Missing line id {line.id} in logits {file_name}.')
                line.logits = logits_dict[line.id]
                line.characters = characters[line.id]
                line.logit_coords = logit_coords[line.id]

    def render_to_image(self, image, thickness=2, circles=True, render_order=False):
        """Render layout into image.
        :param image: image to render layout into
        """
        for region_layout in self.regions:
            image = draw_lines(
                image,
                [line.baseline for line in region_layout.lines if line.baseline is not None], color=(0, 0, 255),
                circles=(circles, circles, False), thickness=thickness)
            image = draw_lines(
                image,
                [line.polygon for line in region_layout.lines if line.polygon is not None], color=(0, 255, 0),
                close=True, thickness=thickness)
            image = draw_lines(
                image,
                [region_layout.polygon], color=(255, 0, 0), circles=(circles, circles, circles), close=True,
                thickness=thickness)

        if render_order:
            font = cv2.FONT_HERSHEY_DUPLEX
            font_scale = 4
            font_thickness = 5

            for idx, region in enumerate(self.regions):
                min = region.polygon.min(axis=0)
                max = region.polygon.max(axis=0)

                text_w, text_h = cv2.getTextSize(f"{idx}", font, font_scale, font_thickness)[0]

                mid_coords = (int((min[0] + max[0]) // 2 - text_w // 2), int((min[1] + max[1]) // 2 + text_h // 2))

                cv2.putText(image, f"{idx}", mid_coords, font, font_scale,
                            (0, 0, 0), thickness=font_thickness, lineType=cv2.LINE_AA)

        return image

    def lines_iterator(self):
        for r in self.regions:
            for l in r.lines:
                yield l

    def get_quality(self, x=None, y=None, width=None, height=None, power=6):
        bbox_confidences = []
        for b, block in enumerate(self.regions):
            for l, line in enumerate(block.lines):
                if not line.transcription:
                    continue

                chars = [i for i in range(len(line.characters))]
                char_to_num = dict(zip(line.characters, chars))

                blank_idx = line.logits.shape[1] - 1

                label = []
                for item in line.transcription:
                    if item in char_to_num.keys():
                        if char_to_num[item] >= blank_idx:
                            label.append(0)
                        else:
                            label.append(char_to_num[item])
                    else:
                        label.append(0)

                logits = line.get_dense_logits()[line.logit_coords[0]:line.logit_coords[1]]
                logprobs = line.get_full_logprobs()[line.logit_coords[0]:line.logit_coords[1]]
                try:
                    aligned_letters = align_text(-logprobs, np.array(label), blank_idx)
                except (ValueError, IndexError) as e:
                    pass
                else:
                    crop_engine = EngineLineCropper(poly=2)
                    line_coords = crop_engine.get_crop_inputs(line.baseline, line.heights, 16)
                    space_idxs = [pos for pos, char in enumerate(line.transcription) if char == ' ']

                    words = []
                    space_idxs = [-1] + space_idxs + [len(aligned_letters)]

                    only_letters = dict()
                    counter = 0
                    for i, letter in enumerate(aligned_letters):
                        if i not in space_idxs:
                            words.append([letter, letter])
                            only_letters[counter] = i
                            counter += 1

                    lm_const = line_coords.shape[1] / logits.shape[0]
                    confidences = get_line_confidence(line, np.array(label), aligned_letters, logprobs)
                    line.transcription_confidence = np.quantile(confidences, .50)
                    for w, word in enumerate(words):
                        extension = 2
                        while True:
                            all_x = line_coords[:, max(0, int((words[w][0]-extension) * lm_const)):int((words[w][1]+extension) * lm_const), 0]
                            all_y = line_coords[:, max(0, int((words[w][0]-extension) * lm_const)):int((words[w][1]+extension) * lm_const), 1]

                            if all_x.size == 0 or all_y.size == 0:
                                extension += 1
                            else:
                                break

                        vpos = int(np.min(all_y))
                        hpos = int(np.min(all_x))
                        if x and y and height and width:
                            if vpos >= y and vpos <= (y+height) and hpos >= x and hpos <= (x+width):
                                bbox_confidences.append(confidences[only_letters[w]])
                        else:
                            bbox_confidences.append(confidences[only_letters[w]])

        if len(bbox_confidences) != 0:
            return (1 / len(bbox_confidences) * (np.power(bbox_confidences, power).sum())) ** (1 / power)
        else:
            return -1


def draw_lines(img, lines, color=(255, 0, 0), circles=(False, False, False), close=False, thickness=2):
    """Draw a line into image.
    :param img: input image
    :param lines: list of arrays of line coords
    :param color: RGB color of line
    :param circles: where to draw circles (start, mid steps, end)
    :param close: whether the rendered line should be a closed polygon
    """
    for line in lines:
        first = line[0]
        last = first
        if circles[0]:
            cv2.circle(img, (int(np.round(last[0])), int(np.round(last[1]))), 3, color, 4)
        for p in line[1:]:
            cv2.line(img, (int(np.round(last[0])), int(np.round(last[1]))), (int(np.round(p[0])), int(np.round(p[1]))),
                     color, thickness)
            if circles[1]:
                cv2.circle(img, (int(np.round(last[0])), int(np.round(last[1]))), 3, color, 4)
            last = p
        if circles[1]:
            cv2.circle(img, (int(np.round(line[-1][0])), int(np.round(line[-1][1]))), 3, color, 4)
        if close:
            cv2.line(img, (int(np.round(last[0])), int(np.round(last[1]))),
                     (int(np.round(first[0])), int(np.round(first[1]))), color, thickness)
    return img


def element_schema(elem):
    if elem.tag[0] == "{":
        schema, _, _ = elem.tag[1:].partition("}")
    else:
        schema = None
    return '{' + schema + '}'


def points_string_to_array(coords):
    coords = coords.split(' ')
    coords = [t.split(",") for t in coords]
    coords = [[int(round(float(x))), int(round(float(y)))] for x, y in coords]
    return np.asarray(coords)


def find_optimal(logit, positions, idx):
    maximum = -100
    highest = -1
    for i, item in enumerate(positions):
        if maximum < logit[item][idx]:
            maximum = logit[item][idx]
            highest = item

    return highest


def get_hwvh(polygon):
    xy = list(zip(*polygon))

    height = max(xy[1]) - min(xy[1])
    width = max(xy[0]) - min(xy[0])

    vpos = min(xy[1])
    hpos = min(xy[0])

    return height, width, vpos, hpos


def create_ocr_processing_element(id="IdOcr", software_creator_str="Project PERO", software_name_str="PERO OCR", software_version_str="v0.1.0", processing_datetime=None):
    ocr_processing = ET.Element("OCRProcessing")
    ocr_processing.set("ID", id)
    ocr_processing_step = ET.SubElement(ocr_processing, "ocrProcessingStep")
    processing_date_time = ET.SubElement(ocr_processing_step, "processingDateTime")
    if processing_datetime is not None:
        processing_date_time.text = processing_datetime
    else:
        processing_date_time.text = datetime.today().strftime('%Y-%m-%d')
    processing_software = ET.SubElement(ocr_processing_step, "processingSoftware")
    processing_creator = ET.SubElement(processing_software, "softwareCreator")
    processing_creator.text = software_creator_str
    software_name = ET.SubElement(processing_software, "softwareName")
    software_name.text = software_name_str
    software_version = ET.SubElement(processing_software, "softwareVersion")
    software_version.text = software_version_str

    return ocr_processing


if __name__ == '__main__':
    """
    l = PageLayout(
        file='/home/ikohut/data/pero_ocr_web_data/ocr_client/0fb06b7c-92b3-41cd-9523-5a869dccd7dc/output/page/9baa3b0d-3a6c-41b9-86b3-a012ea0ed378.xml')
    l.load_logits(
        '/home/ikohut/data/pero_ocr_web_data/ocr_client/0fb06b7c-92b3-41cd-9523-5a869dccd7dc/output/logits/9baa3b0d-3a6c-41b9-86b3-a012ea0ed378.logits')
    print(l.to_altoxml_string())
    """

    # test_layout = PageLayout(file='/mnt/matylda1/ikodym/junk/refactor_test/8e41ecc2-57ed-412a-aa4f-d945efa7c624_gt.xml')
    # test_layout.to_pagexml('/mnt/matylda1/ikodym/junk/refactor_test/test.xml')
    # image = cv2.imread('/mnt/matylda1/ikodym/junk/refactor_test/8e41ecc2-57ed-412a-aa4f-d945efa7c624.jpg')
    # img = test_layout.render_to_image(image)
    # cv2.imwrite('/mnt/matylda1/ikodym/junk/refactor_test/8e41ecc2-57ed-412a-aa4f-d945efa7c624_RENDER.jpg', img)

    def save():
        test_layout = PageLayout()
        test_layout.from_pagexml('C:/Users/LachubCz_NTB/Documents/GitHub/pero-ocr/00cfab43-a5bc-4af0-b1c4-b26925679afd.xml')
        test_layout.load_logits('C:/Users/LachubCz_NTB/Documents/GitHub/pero-ocr/00cfab43-a5bc-4af0-b1c4-b26925679afd.logits')
        test_layout.to_altoxml("C:/Users/LachubCz_NTB/Documents/GitHub/pero-ocr/test_alto.xml")

    save()<|MERGE_RESOLUTION|>--- conflicted
+++ resolved
@@ -330,10 +330,7 @@
                     aligned_letters = align_text(-logprobs, np.array(label), blank_idx)
                 except (ValueError, IndexError) as e:
                     print(f'Error: Alto export, unable to align line {line.id} due to exception {e}.')
-<<<<<<< HEAD
-=======
                     line.transcription_confidence = 0
->>>>>>> 30889ac8
                     average_word_width = (text_line_hpos + text_line_width) / len(line.transcription.split())
                     for w, word in enumerate(line.transcription.split()):
                         string = ET.SubElement(text_line, "String")
