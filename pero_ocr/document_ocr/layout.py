import re
import pickle
from io import BytesIO
from datetime import datetime

import numpy as np
import lxml.etree as ET
import cv2

from pero_ocr.ocr_engine.softmax import softmax
from pero_ocr.document_ocr.crop_engine import EngineLineCropper
from pero_ocr.force_alignment import force_align


class TextLine(object):
    def __init__(self, id=None, baseline=None, polygon=None, heights=None, transcription=None, logits=None, crop=None, characters=None):
        self.id = id
        self.baseline = baseline
        self.polygon = polygon
        self.heights = heights
        self.transcription = transcription
        self.logits = logits
        self.crop = crop
        self.characters = characters


class RegionLayout(object):
    def __init__(self, id, polygon):
        self.id = id  # ID string
        self.polygon = polygon  # bounding polygon
        self.lines = []


class PageLayout(object):
    def __init__(self, id=None, page_size=(0, 0), file=None):
        self.id = id
        self.page_size = page_size  # (height, width)
        self.regions = []  # list of RegionLayout objects
        if file is not None:
            self.from_pagexml(file)

    def from_pagexml_string(self, pagexml_string):
        self.from_pagexml(BytesIO(pagexml_string))

    def from_pagexml(self, file):
        page_tree = ET.parse(file)
        schema = element_schema(page_tree.getroot())

        page = page_tree.findall(schema + 'Page')[0]
        self.id = page.attrib['imageFilename']
        self.page_size = (int(page.attrib['imageHeight']), int(page.attrib['imageWidth']))

        for region in page_tree.iter(schema + 'TextRegion'):
            region_coords = list()

            coords = region.find(schema + 'Coords')
            if 'points' in coords.attrib:
                region_coords = points_string_to_array(coords)
            else:
                for point in coords.findall(schema + 'Point'):
                    x, y = point.attrib['x'], point.attrib['y']
                    region_coords.append([int(round(float(x))), int(round(float(y)))])

            region_layout = RegionLayout(region.attrib['id'], np.asarray(region_coords))
            for line in region.iter(schema + 'TextLine'):
                new_textline = TextLine(id=line.attrib['id'])
                if 'custom' in line.attrib:
                    heights = re.findall("\d+", line.attrib['custom'])
                    if re.findall("heights", line.attrib['custom']):
                        heights_array = np.asarray([float(x) for x in heights])
                        if heights_array.shape[0] == 3:
                            heights = np.zeros(2, dtype=np.int32)
                            heights[0] = heights_array[1]
                            heights[1] = heights_array[2] - heights_array[0]
                        else:
                            heights = heights_array
                        new_textline.heights = heights.tolist()

                baseline = line.find(schema + 'Baseline')
                if baseline is not None:
                    new_textline.baseline = points_string_to_array(baseline)

                textline = line.find(schema + 'Coords')
                if textline is not None:
                    new_textline.polygon = points_string_to_array(textline)

                transcription = line.find(schema + 'TextEquiv')
                if transcription is not None:
                    t_unicode = transcription.find(schema + 'Unicode').text
                    if t_unicode is None:
                        t_unicode = ''
                    new_textline.transcription = t_unicode
                region_layout.lines.append(new_textline)

            self.regions.append(region_layout)

    def to_pagexml_string(self):
        root = ET.Element("PcGts")
        root.set("xmlns", "http://schema.primaresearch.org/PAGE/gts/pagecontent/2013-07-15")

        page = ET.SubElement(root, "Page")
        page.set("imageFilename", self.id)
        page.set("imageWidth", str(self.page_size[1]))
        page.set("imageHeight", str(self.page_size[0]))

        for region_layout in self.regions:

            text_region = ET.SubElement(page, "TextRegion")
            coords = ET.SubElement(text_region, "Coords")
            text_region.set("id", region_layout.id)
            points = ["{},{}".format(int(coord[0]), int(coord[1])) for coord in region_layout.polygon]
            points = " ".join(points)
            coords.set("points", points)
            for line in region_layout.lines:
                text_line = ET.SubElement(text_region, "TextLine")
                text_line.set("id", line.id)
                if line.heights is not None:
                    text_line.set("custom", "heights {" + str(line.heights[0]) + ", " + str(line.heights[1]) + "}")
                coords = ET.SubElement(text_line, "Coords")

                if line.polygon is not None:
                    points = ["{},{}".format(int(coord[0]), int(coord[1])) for coord in line.polygon]
                    points = " ".join(points)
                    coords.set("points", points)

                if line.baseline is not None:
                    baseline_element = ET.SubElement(text_line, "Baseline")
                    points = ["{},{}".format(int(coord[0]), int(coord[1])) for coord in line.baseline]
                    points = " ".join(points)
                    baseline_element.set("points", points)

                if line.transcription is not None:
                    text_element = ET.SubElement(text_line, "TextEquiv")
                    text_element = ET.SubElement(text_element, "Unicode")
                    text_element.text = line.transcription

        return ET.tostring(root, pretty_print=True, encoding="utf-8").decode("utf-8")

    def to_pagexml(self, file_name):
        xml_string = self.to_pagexml_string()
        with open(file_name, 'w') as out_f:
            out_f.write(xml_string)

    def to_altoxml_string(self):
        NSMAP = {"xlink": 'http://www.w3.org/1999/xlink',
                 "xsi": 'http://www.w3.org/2001/XMLSchema-instance'}
        root = ET.Element("alto", nsmap=NSMAP)
        root.set("xmlns", "http://www.loc.gov/standards/alto/ns-v2#")

        description = ET.SubElement(root, "Description")
        measurement_unit = ET.SubElement(description, "MeasurementUnit")
        measurement_unit.text = "pixel"
        ocr_processing = ET.SubElement(description, "OCRProcessing")
        ocr_processing_step = ET.SubElement(ocr_processing, "ocrProcessingStep")
        processing_date_time = ET.SubElement(ocr_processing_step, "processingDateTime")
        processing_date_time.text = datetime.today().strftime('%Y-%m-%d')
        processing_software = ET.SubElement(ocr_processing_step, "processingSoftware")
        processing_creator = ET.SubElement(processing_software, "softwareCreator")
        processing_creator.text = "Project PERO"
        software_name = ET.SubElement(processing_software, "softwareName")
        software_name.text = "PERO OCR"
        software_version = ET.SubElement(processing_software, "softwareVersion")
        software_version.text = "v0.1.0"

        layout = ET.SubElement(root, "Layout")
        page = ET.SubElement(layout, "Page")
        page.set("ID", self.id)
        page.set("PHYSICAL_IMG_NR", str(1))
        page.set("HEIGHT", str(self.page_size[0]))
        page.set("WIDTH", str(self.page_size[1]))

        top_margin = ET.SubElement(page, "TopMargin")
        left_margin = ET.SubElement(page, "LeftMargin")
        right_margin = ET.SubElement(page, "RightMargin")
        bottom_margin = ET.SubElement(page, "BottomMargin")
        print_space = ET.SubElement(page, "PrintSpace")

        print_space_height = 0
        print_space_width = 0
        print_space_vpos = self.page_size[0]
        print_space_hpos = self.page_size[1]
        for b, block in enumerate(self.regions):
            text_block = ET.SubElement(print_space, "TextBlock")
            text_block.set("ID", block.id)

            text_block_height = max(block.polygon[:,0]) - min(block.polygon[:,0])
            text_block.set("HEIGHT", str(text_block_height))

            text_block_width = max(block.polygon[:,1]) - min(block.polygon[:,1])
            text_block.set("WIDTH", str(text_block_width))

            text_block_vpos = min(block.polygon[:,0])
            text_block.set("VPOS", str(text_block_vpos))

            text_block_hpos = min(block.polygon[:,1])
            text_block.set("HPOS", str(text_block_hpos))

            print_space_height = max([print_space_vpos+print_space_height, text_block_vpos+text_block_height])
            print_space_width = max([print_space_hpos+print_space_width, text_block_hpos+text_block_width])
            print_space_vpos = min([print_space_vpos, text_block_vpos])
            print_space_hpos = min([print_space_hpos, text_block_hpos])
            print_space_height = print_space_height - print_space_vpos
            print_space_width = print_space_width - print_space_hpos

            for l, line in enumerate(block.lines):
                text_line = ET.SubElement(text_block, "TextLine")
                text_line_baseline = int(np.average(np.array(line.baseline)[:,0]))
                text_line.set("BASELINE", str(text_line_baseline))

                text_line_vpos = min(np.array(line.polygon)[:, 0])
                text_line.set("VPOS", str(text_line_vpos))
                text_line_hpos = min(np.array(line.polygon)[:, 1])
                text_line.set("HPOS", str(text_line_hpos))
                text_line_height = max(np.array(line.polygon)[:, 0]) - min(np.array(line.polygon)[:, 0])
                text_line.set("HEIGHT", str(text_line_height))
                text_line_width = max(np.array(line.polygon)[:, 1]) - min(np.array(line.polygon)[:, 1])
                text_line.set("WIDTH", str(text_line_width))

                chars = [i for i in range(len(text_line.characters))]

                char_to_num = dict(zip(text_line.characters, chars))
                label = []
                for item in (line.transcription):
                    label.append(char_to_num[item])

                logits = np.array(line.logits.todense())
                output = softmax(logits, axis=1)
                aligned = force_align(-np.log(output), label, len(chars))
                narrow_label(aligned, logits, len(chars))

                crop_engine = EngineLineCropper(poly=2)
                line_coords = crop_engine.get_crop_inputs(None, line.baseline, line.heights, (line.heights[0]+line.heights[1]))

                global_letter_counter = 0
                for w, word in enumerate(line.transcription.split()):
                    local_letter_counter = 0
                    word_lenght = len(word)
                    string_width = 0
                    string_hpos = 0
                    end_of_space = 0
                    final = False
                    last = True

                    for a, ali in enumerate(aligned):
                        if ali != len(chars):
                            if local_letter_counter > global_letter_counter:
                                if final:
                                    end_of_space = 4*a
                                    global_letter_counter = local_letter_counter
                                    last = False
                                    break
                                if local_letter_counter - global_letter_counter == word_lenght:
                                    string_width = 4*a - string_hpos
                                    final = True
                            elif local_letter_counter - global_letter_counter == 0:
                                string_hpos = 4*a
                            local_letter_counter += 1

                    if last:
                        string_width =  4 * len(aligned) - string_hpos

                    lm_const = np.shape(line_coords)[1]/(len(aligned)*4)

                    string = ET.SubElement(text_line, "String")
                    string.set("CONTENT", word)

                    all_x = line_coords[:, int(string_hpos*lm_const):int(string_hpos*lm_const)+int(string_width*lm_const), 0]
                    all_y = line_coords[:, int(string_hpos*lm_const):int(string_hpos*lm_const)+int(string_width*lm_const), 1]

                    string.set("HEIGHT", str(int(np.max(all_y)-np.min(all_y))))
                    string.set("WIDTH", str(int(np.max(all_x)-np.min(all_x))))
                    string.set("VPOS", str(int(np.min(all_y))))
                    string.set("HPOS", str(int(np.min(all_x))))
                    if w != (len(line.transcription.split())-1):
                        space = ET.SubElement(text_line, "SP")
                        all_x = line_coords[:, int((string_hpos+string_width) * lm_const):int((string_hpos+string_width) * lm_const) + int((end_of_space-(string_hpos+string_width)+1) * lm_const), 0]
                        all_y = line_coords[:, int((string_hpos+string_width) * lm_const):int((string_hpos+string_width) * lm_const) + int((end_of_space-(string_hpos+string_width)+1) * lm_const), 1]

                        space.set("WIDTH", str(int(np.max(all_x)-np.min(all_x))))
                        space.set("VPOS", str(int(np.min(all_y))))
                        space.set("HPOS", str(int(np.min(all_x))))

        top_margin.set("HEIGHT", "{}" .format(print_space_vpos))
        top_margin.set("WIDTH", "{}" .format(self.page_size[1]))
        top_margin.set("VPOS", "0")
        top_margin.set("HPOS", "0")

        left_margin.set("HEIGHT", "{}" .format(self.page_size[0]))
        left_margin.set("WIDTH", "{}" .format(print_space_hpos))
        left_margin.set("VPOS", "0")
        left_margin.set("HPOS", "0")

        right_margin.set("HEIGHT", "{}" .format(self.page_size[0]))
        right_margin.set("WIDTH", "{}" .format(self.page_size[1]-(print_space_hpos+print_space_width)))
        right_margin.set("VPOS", "0")
        right_margin.set("HPOS", "{}" .format(print_space_hpos+print_space_width))

        bottom_margin.set("HEIGHT", "{}" .format(self.page_size[0]-(print_space_vpos+print_space_height)))
        bottom_margin.set("WIDTH", "{}" .format(self.page_size[1]))
        bottom_margin.set("VPOS", "{}" .format(print_space_vpos+print_space_height))
        bottom_margin.set("HPOS", "0")

        print_space.set("HEIGHT", str(print_space_height))
        print_space.set("WIDTH", str(print_space_width))
        print_space.set("VPOS", str(print_space_vpos))
        print_space.set("HPOS", str(print_space_hpos))

        return ET.tostring(root, pretty_print=True, encoding="utf-8").decode("utf-8")

    def to_altoxml(self, file_name):
        alto_string = "<?xml version=\"1.0\" encoding=\"utf-8\" standalone=\"yes\"?>\n" + self.to_altoxml_string()
        with open(file_name, 'w', encoding='utf-8') as out_f:
            out_f.write(alto_string)

    def from_altoxml_string(self, pagexml_string):
        self.from_pagexml(BytesIO(pagexml_string))

    def from_altoxml(self, file):
        page_tree = ET.parse(file)
        schema = element_schema(page_tree.getroot())
        root = page_tree.getroot()

        layout = root.findall(schema+'Layout')[0]
        page = layout.findall(schema+'Page')[0]

        self.id = page.attrib['ID']
        self.page_size = (int(page.attrib['HEIGHT']), int(page.attrib['WIDTH']))

        print_space = page.findall(schema+'PrintSpace')[0]
        for region in print_space.iter(schema + 'TextBlock'):
            region_coords = list()
            region_coords.append([int(region.get('VPOS')), int(region.get('HPOS'))])
            region_coords.append([int(region.get('VPOS')), int(region.get('HPOS'))+int(region.get('WIDTH'))])
            region_coords.append([int(region.get('VPOS'))+int(region.get('HEIGHT')), int(region.get('HPOS'))+int(region.get('WIDTH'))])
            region_coords.append([int(region.get('VPOS'))+int(region.get('HEIGHT')), int(region.get('HPOS'))])

            region_layout = RegionLayout(region.attrib['ID'], np.asarray(region_coords))

            for line in region.iter(schema + 'TextLine'):
                new_textline = TextLine(baseline=[[int(line.attrib['BASELINE']), int(line.attrib['HPOS'])], [int(line.attrib['BASELINE']), int(line.attrib['HPOS']) + int(line.attrib['WIDTH'])]], polygon=[])
                new_textline.heights = [int(line.attrib['BASELINE'])-int(line.attrib['VPOS']), int(line.attrib['HEIGHT'])+int(line.attrib['VPOS'])-int(line.attrib['BASELINE'])]
                new_textline.polygon.append([int(line.attrib['VPOS']), int(line.attrib['HPOS'])])
                new_textline.polygon.append([int(line.attrib['VPOS']), int(line.attrib['HPOS'])+int(line.attrib['WIDTH'])])
                new_textline.polygon.append([int(line.attrib['VPOS'])+int(line.attrib['HEIGHT']), int(line.attrib['HPOS'])+int(line.attrib['WIDTH'])])
                new_textline.polygon.append([int(line.attrib['VPOS'])+int(line.attrib['HEIGHT']), int(line.attrib['HPOS'])])
                word = ''
                start = True
                for text in line.iter(schema + 'String'):
                    if start:
                        start = False
                        word = word + text.get('CONTENT')
                    else:
                        word = word + " " + text.get('CONTENT')
                new_textline.transcription = word
                region_layout.lines.append(new_textline)

            self.regions.append(region_layout)


    def save_logits(self, file_name):
        """Save page logits as a pickled dictionary of sparse matrices.
        :param file_name: to pickle into.
        """
        logits = []
        for region in self.regions:
            for line in region.lines:
                if line.logits is None:
                    raise Exception(f'Missing logits for line {line.id}.')
            logits += [(line.id, line.logits, line.characters) for line in region.lines]
        logits_dict = dict(logits)
        with open(file_name, 'wb') as f:
            pickle.dump(logits_dict, f, protocol=pickle.HIGHEST_PROTOCOL)

    def load_logits(self, file_name):
        """Load pagelogits as a pickled dictionary of sparse matrices.
        :param file_name: to pickle into.
        """
        with open(file_name, 'rb') as f:
            logits_dict = pickle.load(f)

        for region in self.regions:
            for line in region.lines:
                if line.id not in logits_dict:
                    raise Exception(f'Missing line id {line.id} in logits {file_name}.')
                line.logits = logits_dict[line.id]

    def render_to_image(self, image):
        """Render layout into image.
        :param image: image to render layout into
        """
        for region_layout in self.regions:
            image = draw_lines(
                image,
                [region_layout.polygon], color=(255, 0, 0), circles=(True, True, True), close=True)
            image = draw_lines(
                image,
                [line.baseline for line in region_layout.lines], color=(0,0,255), circles=(True, True, False))
            image = draw_lines(
                image,
                [line.polygon for line in region_layout.lines], color=(0,255,0), close=True)
        return image

    def lines_iterator(self):
        for r in self.regions:
            for l in r.lines:
                yield l


def draw_lines(img, lines, color=(255,0,0), circles=(False, False, False), close=False):
    """Draw a line into image.
    :param img: input image
    :param lines: list of arrays of line coords
    :param color: RGB color of line
    :param circles: where to draw circles (start, mid steps, end)
    :param close: whether the rendered line should be a closed polygon
    """
    for line in lines:
        first = line[0]
        last = first
        if circles[0]:
            cv2.circle(img, (int(last[0]), int(last[1])), 3, color, 4)
        for p in line[1:]:
            cv2.line(img, (int(last[0]), int(last[1])), (int(p[0]), int(p[1])), color, 2)
            if circles[1]:
                cv2.circle(img, (int(last[0]), int(last[1])), 3, color, 4)
            last = p
        if circles[1]:
            cv2.circle(img, (int(line[-1][0]), int(line[-1][1])), 3, color, 4)
        if close:
            cv2.line(img, (int(last[0]), int(last[1])), (int(first[0]), int(first[1])), color, 2)
    return img


def element_schema(elem):
    if elem.tag[0] == "{":
        schema, _, _ = elem.tag[1:].partition("}")
    else:
        schema = None
    return '{' + schema + '}'


<<<<<<< HEAD
def points_string_to_array(coords):
    coords = coords.attrib['points'].split(' ')
    coords = [t.split(",") for t in coords]
    coords = [[int(round(float(x))), int(round(float(y)))] for x, y in coords]
    return np.asarray(coords)


if __name__ == '__main__':
    test_layout = PageLayout(file='/mnt/matylda1/ikodym/junk/refactor_test/8e41ecc2-57ed-412a-aa4f-d945efa7c624_gt.xml')
    test_layout.to_pagexml('/mnt/matylda1/ikodym/junk/refactor_test/test.xml')
    image = cv2.imread('/mnt/matylda1/ikodym/junk/refactor_test/8e41ecc2-57ed-412a-aa4f-d945efa7c624.jpg')
    img = test_layout.render_to_image(image)
    cv2.imwrite('/mnt/matylda1/ikodym/junk/refactor_test/8e41ecc2-57ed-412a-aa4f-d945efa7c624_RENDER.jpg', img)
=======
def find_optimal(logit, positions, idx):
    maximum = -100
    highest = -1
    for i, item in enumerate(positions):
        if maximum < logit[item][idx]:
            maximum = logit[item][idx]
            highest = item

    return highest


def narrow_label(label, logit, idx_of_last, on_one_liberal=False):
    last_char = None
    repeating = []
    for i, item in enumerate(label):
        if last_char == item and last_char != idx_of_last:
            repeating.extend([i])
        else:
            if repeating != []:
                high = find_optimal(logit, repeating, last_char)
                for e, elem in enumerate(repeating):
                    if on_one_liberal:
                        label[elem] = idx_of_last - 1
                    else:
                        label[elem] = idx_of_last
                label[high] = last_char
        if last_char != item:
            repeating = []
            if item != idx_of_last:
                repeating.append(i)
        last_char = item
    if repeating != []:
        high = find_optimal(logit, repeating, last_char)
        for i, item in enumerate(repeating):
            if on_one_liberal:
                label[item] = idx_of_last - 1
            else:
                label[item] = idx_of_last
        label[high] = last_char

    return label


if __name__ == '__main__':
    #test_layout = PageLayout(file='/mnt/matylda1/ikodym/junk/refactor_test/8e41ecc2-57ed-412a-aa4f-d945efa7c624_gt.xml')
    #test_layout.to_pagexml('/mnt/matylda1/ikodym/junk/refactor_test/test.xml')
    #image = cv2.imread('/mnt/matylda1/ikodym/junk/refactor_test/8e41ecc2-57ed-412a-aa4f-d945efa7c624.jpg')
    #test_layout.render_to_image(image, '/mnt/matylda1/ikodym/junk/refactor_test/')

    #test_layout.from_pagexml('C:/Users/LachubCz_NTB/Documents/GitHub/pero-ocr/8e41ecc2-57ed-412a-aa4f-d945efa7c624_gt.xml')
    #test_layout.load_logits('C:/Users/LachubCz_NTB/Documents/GitHub/pero-ocr/8e41ecc2-57ed-412a-aa4f-d945efa7c624.logits')

    def save():
        test_layout = PageLayout()
        test_layout.from_pagexml('C:/Users/LachubCz_NTB/Documents/GitHub/pero-ocr/de0392e9-cdc2-42eb-aa74-a8c086c98bec.xml')
        test_layout.load_logits('C:/Users/LachubCz_NTB/Documents/GitHub/pero-ocr/de0392e9-cdc2-42eb-aa74-a8c086c98bec.logits')

        image = cv2.imread("C:/Users/LachubCz_NTB/Documents/GitHub/pero-ocr/de0392e9-cdc2-42eb-aa74-a8c086c98bec.jpeg")
        cv2.imwrite("C:/Users/LachubCz_NTB/Documents/GitHub/pero-ocr/test.jpg", test_layout.render_to_image(image))
        test_layout.to_altoxml("C:/Users/LachubCz_NTB/Documents/GitHub/pero-ocr/test_alto.xml")

    def load():
        test_layout = PageLayout()
        test_layout.from_altoxml('C:/Users/LachubCz_NTB/Documents/GitHub/pero-ocr/test_alto.xml')
        image = cv2.imread("C:/Users/LachubCz_NTB/Documents/GitHub/pero-ocr/de0392e9-cdc2-42eb-aa74-a8c086c98bec.jpeg")
        cv2.imwrite("C:/Users/LachubCz_NTB/Documents/GitHub/pero-ocr/test3.jpg", test_layout.render_to_image(image))

    save()
    load()

# def simple_line_extraction(self, img, element_size=2):
#     region = np.asarray(self.coords)
#
#     y1, y2, x1, x2 = np.amin(region[:, 1]), np.amax(region[:, 1]), np.amin(region[:, 0]), np.amax(region[:, 0])
#     column_width = x2 - x1
#     column_height = y2 - y1
#     img_crop = img[y1:y2, x1:x2, :]
#     img_crop = img_crop.mean(axis=2).astype(np.uint8)
#     img_crop = cv2.adaptiveThreshold(img_crop, 255, cv2.ADAPTIVE_THRESH_MEAN_C, cv2.THRESH_BINARY, 91, 20) == 0
#
#     img_crop_labeled, num_features = sn.measurements.label(img_crop)
#     proj = np.sum(img_crop, axis=1)
#     corr = np.correlate(proj, proj, mode='full')[proj.shape[0]:]
#     corr_peaks = ss.find_peaks(corr, prominence=0, distance=1)[0]
#     if len(corr_peaks) > 0:
#         line_period = float(ss.find_peaks(corr, prominence=0, distance=1)[0][0])
#     else:
#         line_period = 1
#     target_signal = - np.diff(proj)
#     target_signal[target_signal < 0] = 0
#
#     baseline_coords = ss.find_peaks(target_signal, distance=int(round(0.85*line_period)))[0]
#
#     poly_coords = [coords[::-1] for coords in self.coords]
#     region = shapely.geometry.polygon.Polygon(poly_coords)
#     used_inds = []
#
#     for baseline_coord in baseline_coords[::-1]:
#         valid_baseline = True
#         matching_objects = np.unique(img_crop_labeled[baseline_coord-10, column_width//10:-column_width//10])[1:]
#         if len(matching_objects) > 0:
#             for ind in matching_objects:
#                 if ind in used_inds:
#                     valid_baseline = False
#                 used_inds.append(ind)
#
#             for yb1 in range(baseline_coord, 0, -3):
#                 line_inds_to_check = img_crop_labeled[yb1, column_width//10:-column_width//10]
#                 if not np.any(np.intersect1d(matching_objects, line_inds_to_check)):
#                     break
#
#             for yb2 in range(baseline_coord, column_height, 3):
#                 line_inds_to_check = img_crop_labeled[yb2, column_width//10:-column_width//10]
#                 if not np.any(np.intersect1d(matching_objects, line_inds_to_check)):
#                     break
#
#             xb1, xb2 = 0, column_width
#
#             if yb2 - yb1 < 6:
#                 valid_baseline = False
#
#             line = shapely.geometry.LineString([[y1+baseline_coord, x1+xb1-20], [y1+baseline_coord, x1+xb2+20]])
#             intersection = region.intersection(line)
#             if not intersection.is_empty:
#                 if valid_baseline:
#                     self.baselines.append(np.round(np.asarray(list(region.intersection(line).coords[:]))).astype(np.int16))
#                     self.heights.append([baseline_coord-yb1, yb2-baseline_coord])
#
>>>>>>> 08213d70
<|MERGE_RESOLUTION|>--- conflicted
+++ resolved
@@ -439,21 +439,13 @@
     return '{' + schema + '}'
 
 
-<<<<<<< HEAD
 def points_string_to_array(coords):
     coords = coords.attrib['points'].split(' ')
     coords = [t.split(",") for t in coords]
     coords = [[int(round(float(x))), int(round(float(y)))] for x, y in coords]
     return np.asarray(coords)
 
-
-if __name__ == '__main__':
-    test_layout = PageLayout(file='/mnt/matylda1/ikodym/junk/refactor_test/8e41ecc2-57ed-412a-aa4f-d945efa7c624_gt.xml')
-    test_layout.to_pagexml('/mnt/matylda1/ikodym/junk/refactor_test/test.xml')
-    image = cv2.imread('/mnt/matylda1/ikodym/junk/refactor_test/8e41ecc2-57ed-412a-aa4f-d945efa7c624.jpg')
-    img = test_layout.render_to_image(image)
-    cv2.imwrite('/mnt/matylda1/ikodym/junk/refactor_test/8e41ecc2-57ed-412a-aa4f-d945efa7c624_RENDER.jpg', img)
-=======
+  
 def find_optimal(logit, positions, idx):
     maximum = -100
     highest = -1
@@ -495,17 +487,15 @@
         label[high] = last_char
 
     return label
-
-
+  
+ 
 if __name__ == '__main__':
     #test_layout = PageLayout(file='/mnt/matylda1/ikodym/junk/refactor_test/8e41ecc2-57ed-412a-aa4f-d945efa7c624_gt.xml')
     #test_layout.to_pagexml('/mnt/matylda1/ikodym/junk/refactor_test/test.xml')
     #image = cv2.imread('/mnt/matylda1/ikodym/junk/refactor_test/8e41ecc2-57ed-412a-aa4f-d945efa7c624.jpg')
-    #test_layout.render_to_image(image, '/mnt/matylda1/ikodym/junk/refactor_test/')
-
-    #test_layout.from_pagexml('C:/Users/LachubCz_NTB/Documents/GitHub/pero-ocr/8e41ecc2-57ed-412a-aa4f-d945efa7c624_gt.xml')
-    #test_layout.load_logits('C:/Users/LachubCz_NTB/Documents/GitHub/pero-ocr/8e41ecc2-57ed-412a-aa4f-d945efa7c624.logits')
-
+    #img = test_layout.render_to_image(image)
+    #cv2.imwrite('/mnt/matylda1/ikodym/junk/refactor_test/8e41ecc2-57ed-412a-aa4f-d945efa7c624_RENDER.jpg', img)
+    
     def save():
         test_layout = PageLayout()
         test_layout.from_pagexml('C:/Users/LachubCz_NTB/Documents/GitHub/pero-ocr/de0392e9-cdc2-42eb-aa74-a8c086c98bec.xml')
@@ -522,64 +512,4 @@
         cv2.imwrite("C:/Users/LachubCz_NTB/Documents/GitHub/pero-ocr/test3.jpg", test_layout.render_to_image(image))
 
     save()
-    load()
-
-# def simple_line_extraction(self, img, element_size=2):
-#     region = np.asarray(self.coords)
-#
-#     y1, y2, x1, x2 = np.amin(region[:, 1]), np.amax(region[:, 1]), np.amin(region[:, 0]), np.amax(region[:, 0])
-#     column_width = x2 - x1
-#     column_height = y2 - y1
-#     img_crop = img[y1:y2, x1:x2, :]
-#     img_crop = img_crop.mean(axis=2).astype(np.uint8)
-#     img_crop = cv2.adaptiveThreshold(img_crop, 255, cv2.ADAPTIVE_THRESH_MEAN_C, cv2.THRESH_BINARY, 91, 20) == 0
-#
-#     img_crop_labeled, num_features = sn.measurements.label(img_crop)
-#     proj = np.sum(img_crop, axis=1)
-#     corr = np.correlate(proj, proj, mode='full')[proj.shape[0]:]
-#     corr_peaks = ss.find_peaks(corr, prominence=0, distance=1)[0]
-#     if len(corr_peaks) > 0:
-#         line_period = float(ss.find_peaks(corr, prominence=0, distance=1)[0][0])
-#     else:
-#         line_period = 1
-#     target_signal = - np.diff(proj)
-#     target_signal[target_signal < 0] = 0
-#
-#     baseline_coords = ss.find_peaks(target_signal, distance=int(round(0.85*line_period)))[0]
-#
-#     poly_coords = [coords[::-1] for coords in self.coords]
-#     region = shapely.geometry.polygon.Polygon(poly_coords)
-#     used_inds = []
-#
-#     for baseline_coord in baseline_coords[::-1]:
-#         valid_baseline = True
-#         matching_objects = np.unique(img_crop_labeled[baseline_coord-10, column_width//10:-column_width//10])[1:]
-#         if len(matching_objects) > 0:
-#             for ind in matching_objects:
-#                 if ind in used_inds:
-#                     valid_baseline = False
-#                 used_inds.append(ind)
-#
-#             for yb1 in range(baseline_coord, 0, -3):
-#                 line_inds_to_check = img_crop_labeled[yb1, column_width//10:-column_width//10]
-#                 if not np.any(np.intersect1d(matching_objects, line_inds_to_check)):
-#                     break
-#
-#             for yb2 in range(baseline_coord, column_height, 3):
-#                 line_inds_to_check = img_crop_labeled[yb2, column_width//10:-column_width//10]
-#                 if not np.any(np.intersect1d(matching_objects, line_inds_to_check)):
-#                     break
-#
-#             xb1, xb2 = 0, column_width
-#
-#             if yb2 - yb1 < 6:
-#                 valid_baseline = False
-#
-#             line = shapely.geometry.LineString([[y1+baseline_coord, x1+xb1-20], [y1+baseline_coord, x1+xb2+20]])
-#             intersection = region.intersection(line)
-#             if not intersection.is_empty:
-#                 if valid_baseline:
-#                     self.baselines.append(np.round(np.asarray(list(region.intersection(line).coords[:]))).astype(np.int16))
-#                     self.heights.append([baseline_coord-yb1, yb2-baseline_coord])
-#
->>>>>>> 08213d70
+    load()