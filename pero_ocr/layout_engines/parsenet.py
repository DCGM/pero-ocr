--- conflicted
+++ resolved
@@ -7,13 +7,10 @@
     def __init__(self, model_path, downsample=4, use_cpu=False, prefix='prefix',
                  pad=52, max_mp=5, gpu_fraction=None):
 
-<<<<<<< HEAD
     def __init__(self, model_path, downsample=4, use_cpu=False,
                  pad=52, max_mp=5, gpu_fraction=None, detection_threshold=0.2):
         import tensorflow as tf
         self.detection_threshold = detection_threshold
-=======
->>>>>>> 95944cd6
         self.downsample = downsample  # downsample before first CNN inference
         self.pad = pad
         self.max_megapixels = max_mp if max_mp is not None else 5
